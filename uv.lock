version = 1
revision = 1
requires-python = ">=3.12"
resolution-markers = [
    "python_full_version >= '3.13'",
    "python_full_version < '3.13'",
]

[[package]]
name = "altair"
version = "5.5.0"
source = { registry = "https://pypi.org/simple" }
dependencies = [
    { name = "jinja2" },
    { name = "jsonschema" },
    { name = "narwhals" },
    { name = "packaging" },
    { name = "typing-extensions", marker = "python_full_version < '3.14'" },
]
sdist = { url = "https://files.pythonhosted.org/packages/16/b1/f2969c7bdb8ad8bbdda031687defdce2c19afba2aa2c8e1d2a17f78376d8/altair-5.5.0.tar.gz", hash = "sha256:d960ebe6178c56de3855a68c47b516be38640b73fb3b5111c2a9ca90546dd73d", size = 705305 }
wheels = [
    { url = "https://files.pythonhosted.org/packages/aa/f3/0b6ced594e51cc95d8c1fc1640d3623770d01e4969d29c0bd09945fafefa/altair-5.5.0-py3-none-any.whl", hash = "sha256:91a310b926508d560fe0148d02a194f38b824122641ef528113d029fcd129f8c", size = 731200 },
]

[[package]]
name = "annotated-types"
version = "0.7.0"
source = { registry = "https://pypi.org/simple" }
sdist = { url = "https://files.pythonhosted.org/packages/ee/67/531ea369ba64dcff5ec9c3402f9f51bf748cec26dde048a2f973a4eea7f5/annotated_types-0.7.0.tar.gz", hash = "sha256:aff07c09a53a08bc8cfccb9c85b05f1aa9a2a6f23728d790723543408344ce89", size = 16081 }
wheels = [
    { url = "https://files.pythonhosted.org/packages/78/b6/6307fbef88d9b5ee7421e68d78a9f162e0da4900bc5f5793f6d3d0e34fb8/annotated_types-0.7.0-py3-none-any.whl", hash = "sha256:1f02e8b43a8fbbc3f3e0d4f0f4bfc8131bcb4eebe8849b8e5c773f3a1c582a53", size = 13643 },
]

[[package]]
name = "annoy"
version = "1.17.3"
source = { registry = "https://pypi.org/simple" }
sdist = { url = "https://files.pythonhosted.org/packages/07/38/e321b0e05d8cc068a594279fb7c097efb1df66231c295d482d7ad51b6473/annoy-1.17.3.tar.gz", hash = "sha256:9cbfebefe0a5f843eba29c6be4c84d601f4f41ad4ded0486f1b88c3b07739c15", size = 647460 }

[[package]]
name = "anyio"
version = "4.9.0"
source = { registry = "https://pypi.org/simple" }
dependencies = [
    { name = "idna" },
    { name = "sniffio" },
    { name = "typing-extensions", marker = "python_full_version < '3.13'" },
]
sdist = { url = "https://files.pythonhosted.org/packages/95/7d/4c1bd541d4dffa1b52bd83fb8527089e097a106fc90b467a7313b105f840/anyio-4.9.0.tar.gz", hash = "sha256:673c0c244e15788651a4ff38710fea9675823028a6f08a5eda409e0c9840a028", size = 190949 }
wheels = [
    { url = "https://files.pythonhosted.org/packages/a1/ee/48ca1a7c89ffec8b6a0c5d02b89c305671d5ffd8d3c94acf8b8c408575bb/anyio-4.9.0-py3-none-any.whl", hash = "sha256:9f76d541cad6e36af7beb62e978876f3b41e3e04f2c1fbf0884604c0a9c4d93c", size = 100916 },
]

[[package]]
name = "appnope"
version = "0.1.4"
source = { registry = "https://pypi.org/simple" }
sdist = { url = "https://files.pythonhosted.org/packages/35/5d/752690df9ef5b76e169e68d6a129fa6d08a7100ca7f754c89495db3c6019/appnope-0.1.4.tar.gz", hash = "sha256:1de3860566df9caf38f01f86f65e0e13e379af54f9e4bee1e66b48f2efffd1ee", size = 4170 }
wheels = [
    { url = "https://files.pythonhosted.org/packages/81/29/5ecc3a15d5a33e31b26c11426c45c501e439cb865d0bff96315d86443b78/appnope-0.1.4-py2.py3-none-any.whl", hash = "sha256:502575ee11cd7a28c0205f379b525beefebab9d161b7c964670864014ed7213c", size = 4321 },
]

[[package]]
name = "argon2-cffi"
version = "23.1.0"
source = { registry = "https://pypi.org/simple" }
dependencies = [
    { name = "argon2-cffi-bindings" },
]
sdist = { url = "https://files.pythonhosted.org/packages/31/fa/57ec2c6d16ecd2ba0cf15f3c7d1c3c2e7b5fcb83555ff56d7ab10888ec8f/argon2_cffi-23.1.0.tar.gz", hash = "sha256:879c3e79a2729ce768ebb7d36d4609e3a78a4ca2ec3a9f12286ca057e3d0db08", size = 42798 }
wheels = [
    { url = "https://files.pythonhosted.org/packages/a4/6a/e8a041599e78b6b3752da48000b14c8d1e8a04ded09c88c714ba047f34f5/argon2_cffi-23.1.0-py3-none-any.whl", hash = "sha256:c670642b78ba29641818ab2e68bd4e6a78ba53b7eff7b4c3815ae16abf91c7ea", size = 15124 },
]

[[package]]
name = "argon2-cffi-bindings"
version = "21.2.0"
source = { registry = "https://pypi.org/simple" }
dependencies = [
    { name = "cffi" },
]
sdist = { url = "https://files.pythonhosted.org/packages/b9/e9/184b8ccce6683b0aa2fbb7ba5683ea4b9c5763f1356347f1312c32e3c66e/argon2-cffi-bindings-21.2.0.tar.gz", hash = "sha256:bb89ceffa6c791807d1305ceb77dbfacc5aa499891d2c55661c6459651fc39e3", size = 1779911 }
wheels = [
    { url = "https://files.pythonhosted.org/packages/d4/13/838ce2620025e9666aa8f686431f67a29052241692a3dd1ae9d3692a89d3/argon2_cffi_bindings-21.2.0-cp36-abi3-macosx_10_9_x86_64.whl", hash = "sha256:ccb949252cb2ab3a08c02024acb77cfb179492d5701c7cbdbfd776124d4d2367", size = 29658 },
    { url = "https://files.pythonhosted.org/packages/b3/02/f7f7bb6b6af6031edb11037639c697b912e1dea2db94d436e681aea2f495/argon2_cffi_bindings-21.2.0-cp36-abi3-manylinux_2_17_aarch64.manylinux2014_aarch64.whl", hash = "sha256:9524464572e12979364b7d600abf96181d3541da11e23ddf565a32e70bd4dc0d", size = 80583 },
    { url = "https://files.pythonhosted.org/packages/ec/f7/378254e6dd7ae6f31fe40c8649eea7d4832a42243acaf0f1fff9083b2bed/argon2_cffi_bindings-21.2.0-cp36-abi3-manylinux_2_17_x86_64.manylinux2014_x86_64.whl", hash = "sha256:b746dba803a79238e925d9046a63aa26bf86ab2a2fe74ce6b009a1c3f5c8f2ae", size = 86168 },
    { url = "https://files.pythonhosted.org/packages/74/f6/4a34a37a98311ed73bb80efe422fed95f2ac25a4cacc5ae1d7ae6a144505/argon2_cffi_bindings-21.2.0-cp36-abi3-manylinux_2_5_i686.manylinux1_i686.manylinux_2_17_i686.manylinux2014_i686.whl", hash = "sha256:58ed19212051f49a523abb1dbe954337dc82d947fb6e5a0da60f7c8471a8476c", size = 82709 },
    { url = "https://files.pythonhosted.org/packages/74/2b/73d767bfdaab25484f7e7901379d5f8793cccbb86c6e0cbc4c1b96f63896/argon2_cffi_bindings-21.2.0-cp36-abi3-musllinux_1_1_aarch64.whl", hash = "sha256:bd46088725ef7f58b5a1ef7ca06647ebaf0eb4baff7d1d0d177c6cc8744abd86", size = 83613 },
    { url = "https://files.pythonhosted.org/packages/4f/fd/37f86deef67ff57c76f137a67181949c2d408077e2e3dd70c6c42912c9bf/argon2_cffi_bindings-21.2.0-cp36-abi3-musllinux_1_1_i686.whl", hash = "sha256:8cd69c07dd875537a824deec19f978e0f2078fdda07fd5c42ac29668dda5f40f", size = 84583 },
    { url = "https://files.pythonhosted.org/packages/6f/52/5a60085a3dae8fded8327a4f564223029f5f54b0cb0455a31131b5363a01/argon2_cffi_bindings-21.2.0-cp36-abi3-musllinux_1_1_x86_64.whl", hash = "sha256:f1152ac548bd5b8bcecfb0b0371f082037e47128653df2e8ba6e914d384f3c3e", size = 88475 },
    { url = "https://files.pythonhosted.org/packages/8b/95/143cd64feb24a15fa4b189a3e1e7efbaeeb00f39a51e99b26fc62fbacabd/argon2_cffi_bindings-21.2.0-cp36-abi3-win32.whl", hash = "sha256:603ca0aba86b1349b147cab91ae970c63118a0f30444d4bc80355937c950c082", size = 27698 },
    { url = "https://files.pythonhosted.org/packages/37/2c/e34e47c7dee97ba6f01a6203e0383e15b60fb85d78ac9a15cd066f6fe28b/argon2_cffi_bindings-21.2.0-cp36-abi3-win_amd64.whl", hash = "sha256:b2ef1c30440dbbcba7a5dc3e319408b59676e2e039e2ae11a8775ecf482b192f", size = 30817 },
    { url = "https://files.pythonhosted.org/packages/5a/e4/bf8034d25edaa495da3c8a3405627d2e35758e44ff6eaa7948092646fdcc/argon2_cffi_bindings-21.2.0-cp38-abi3-macosx_10_9_universal2.whl", hash = "sha256:e415e3f62c8d124ee16018e491a009937f8cf7ebf5eb430ffc5de21b900dad93", size = 53104 },
]

[[package]]
name = "arrow"
version = "1.3.0"
source = { registry = "https://pypi.org/simple" }
dependencies = [
    { name = "python-dateutil" },
    { name = "types-python-dateutil" },
]
sdist = { url = "https://files.pythonhosted.org/packages/2e/00/0f6e8fcdb23ea632c866620cc872729ff43ed91d284c866b515c6342b173/arrow-1.3.0.tar.gz", hash = "sha256:d4540617648cb5f895730f1ad8c82a65f2dad0166f57b75f3ca54759c4d67a85", size = 131960 }
wheels = [
    { url = "https://files.pythonhosted.org/packages/f8/ed/e97229a566617f2ae958a6b13e7cc0f585470eac730a73e9e82c32a3cdd2/arrow-1.3.0-py3-none-any.whl", hash = "sha256:c728b120ebc00eb84e01882a6f5e7927a53960aa990ce7dd2b10f39005a67f80", size = 66419 },
]

[[package]]
name = "asgiref"
version = "3.8.1"
source = { registry = "https://pypi.org/simple" }
sdist = { url = "https://files.pythonhosted.org/packages/29/38/b3395cc9ad1b56d2ddac9970bc8f4141312dbaec28bc7c218b0dfafd0f42/asgiref-3.8.1.tar.gz", hash = "sha256:c343bd80a0bec947a9860adb4c432ffa7db769836c64238fc34bdc3fec84d590", size = 35186 }
wheels = [
    { url = "https://files.pythonhosted.org/packages/39/e3/893e8757be2612e6c266d9bb58ad2e3651524b5b40cf56761e985a28b13e/asgiref-3.8.1-py3-none-any.whl", hash = "sha256:3e1e3ecc849832fe52ccf2cb6686b7a55f82bb1d6aee72a58826471390335e47", size = 23828 },
]

[[package]]
name = "asttokens"
version = "3.0.0"
source = { registry = "https://pypi.org/simple" }
sdist = { url = "https://files.pythonhosted.org/packages/4a/e7/82da0a03e7ba5141f05cce0d302e6eed121ae055e0456ca228bf693984bc/asttokens-3.0.0.tar.gz", hash = "sha256:0dcd8baa8d62b0c1d118b399b2ddba3c4aff271d0d7a9e0d4c1681c79035bbc7", size = 61978 }
wheels = [
    { url = "https://files.pythonhosted.org/packages/25/8a/c46dcc25341b5bce5472c718902eb3d38600a903b14fa6aeecef3f21a46f/asttokens-3.0.0-py3-none-any.whl", hash = "sha256:e3078351a059199dd5138cb1c706e6430c05eff2ff136af5eb4790f9d28932e2", size = 26918 },
]

[[package]]
name = "async-lru"
version = "2.0.5"
source = { registry = "https://pypi.org/simple" }
sdist = { url = "https://files.pythonhosted.org/packages/b2/4d/71ec4d3939dc755264f680f6c2b4906423a304c3d18e96853f0a595dfe97/async_lru-2.0.5.tar.gz", hash = "sha256:481d52ccdd27275f42c43a928b4a50c3bfb2d67af4e78b170e3e0bb39c66e5bb", size = 10380 }
wheels = [
    { url = "https://files.pythonhosted.org/packages/03/49/d10027df9fce941cb8184e78a02857af36360d33e1721df81c5ed2179a1a/async_lru-2.0.5-py3-none-any.whl", hash = "sha256:ab95404d8d2605310d345932697371a5f40def0487c03d6d0ad9138de52c9943", size = 6069 },
]

[[package]]
name = "attrs"
version = "25.3.0"
source = { registry = "https://pypi.org/simple" }
sdist = { url = "https://files.pythonhosted.org/packages/5a/b0/1367933a8532ee6ff8d63537de4f1177af4bff9f3e829baf7331f595bb24/attrs-25.3.0.tar.gz", hash = "sha256:75d7cefc7fb576747b2c81b4442d4d4a1ce0900973527c011d1030fd3bf4af1b", size = 812032 }
wheels = [
    { url = "https://files.pythonhosted.org/packages/77/06/bb80f5f86020c4551da315d78b3ab75e8228f89f0162f2c3a819e407941a/attrs-25.3.0-py3-none-any.whl", hash = "sha256:427318ce031701fea540783410126f03899a97ffc6f61596ad581ac2e40e3bc3", size = 63815 },
]

[[package]]
name = "babel"
version = "2.17.0"
source = { registry = "https://pypi.org/simple" }
sdist = { url = "https://files.pythonhosted.org/packages/7d/6b/d52e42361e1aa00709585ecc30b3f9684b3ab62530771402248b1b1d6240/babel-2.17.0.tar.gz", hash = "sha256:0c54cffb19f690cdcc52a3b50bcbf71e07a808d1c80d549f2459b9d2cf0afb9d", size = 9951852 }
wheels = [
    { url = "https://files.pythonhosted.org/packages/b7/b8/3fe70c75fe32afc4bb507f75563d39bc5642255d1d94f1f23604725780bf/babel-2.17.0-py3-none-any.whl", hash = "sha256:4d0b53093fdfb4b21c92b5213dba5a1b23885afa8383709427046b21c366e5f2", size = 10182537 },
]

[[package]]
name = "backoff"
version = "2.2.1"
source = { registry = "https://pypi.org/simple" }
sdist = { url = "https://files.pythonhosted.org/packages/47/d7/5bbeb12c44d7c4f2fb5b56abce497eb5ed9f34d85701de869acedd602619/backoff-2.2.1.tar.gz", hash = "sha256:03f829f5bb1923180821643f8753b0502c3b682293992485b0eef2807afa5cba", size = 17001 }
wheels = [
    { url = "https://files.pythonhosted.org/packages/df/73/b6e24bd22e6720ca8ee9a85a0c4a2971af8497d8f3193fa05390cbd46e09/backoff-2.2.1-py3-none-any.whl", hash = "sha256:63579f9a0628e06278f7e47b7d7d5b6ce20dc65c5e96a6f3ca99a6adca0396e8", size = 15148 },
]

[[package]]
name = "bcrypt"
version = "4.3.0"
source = { registry = "https://pypi.org/simple" }
sdist = { url = "https://files.pythonhosted.org/packages/bb/5d/6d7433e0f3cd46ce0b43cd65e1db465ea024dbb8216fb2404e919c2ad77b/bcrypt-4.3.0.tar.gz", hash = "sha256:3a3fd2204178b6d2adcf09cb4f6426ffef54762577a7c9b54c159008cb288c18", size = 25697 }
wheels = [
    { url = "https://files.pythonhosted.org/packages/bf/2c/3d44e853d1fe969d229bd58d39ae6902b3d924af0e2b5a60d17d4b809ded/bcrypt-4.3.0-cp313-cp313t-macosx_10_12_universal2.whl", hash = "sha256:f01e060f14b6b57bbb72fc5b4a83ac21c443c9a2ee708e04a10e9192f90a6281", size = 483719 },
    { url = "https://files.pythonhosted.org/packages/a1/e2/58ff6e2a22eca2e2cff5370ae56dba29d70b1ea6fc08ee9115c3ae367795/bcrypt-4.3.0-cp313-cp313t-manylinux_2_17_aarch64.manylinux2014_aarch64.whl", hash = "sha256:c5eeac541cefd0bb887a371ef73c62c3cd78535e4887b310626036a7c0a817bb", size = 272001 },
    { url = "https://files.pythonhosted.org/packages/37/1f/c55ed8dbe994b1d088309e366749633c9eb90d139af3c0a50c102ba68a1a/bcrypt-4.3.0-cp313-cp313t-manylinux_2_17_x86_64.manylinux2014_x86_64.whl", hash = "sha256:59e1aa0e2cd871b08ca146ed08445038f42ff75968c7ae50d2fdd7860ade2180", size = 277451 },
    { url = "https://files.pythonhosted.org/packages/d7/1c/794feb2ecf22fe73dcfb697ea7057f632061faceb7dcf0f155f3443b4d79/bcrypt-4.3.0-cp313-cp313t-manylinux_2_28_aarch64.whl", hash = "sha256:0042b2e342e9ae3d2ed22727c1262f76cc4f345683b5c1715f0250cf4277294f", size = 272792 },
    { url = "https://files.pythonhosted.org/packages/13/b7/0b289506a3f3598c2ae2bdfa0ea66969812ed200264e3f61df77753eee6d/bcrypt-4.3.0-cp313-cp313t-manylinux_2_28_armv7l.manylinux_2_31_armv7l.whl", hash = "sha256:74a8d21a09f5e025a9a23e7c0fd2c7fe8e7503e4d356c0a2c1486ba010619f09", size = 289752 },
    { url = "https://files.pythonhosted.org/packages/dc/24/d0fb023788afe9e83cc118895a9f6c57e1044e7e1672f045e46733421fe6/bcrypt-4.3.0-cp313-cp313t-manylinux_2_28_x86_64.whl", hash = "sha256:0142b2cb84a009f8452c8c5a33ace5e3dfec4159e7735f5afe9a4d50a8ea722d", size = 277762 },
    { url = "https://files.pythonhosted.org/packages/e4/38/cde58089492e55ac4ef6c49fea7027600c84fd23f7520c62118c03b4625e/bcrypt-4.3.0-cp313-cp313t-manylinux_2_34_aarch64.whl", hash = "sha256:12fa6ce40cde3f0b899729dbd7d5e8811cb892d31b6f7d0334a1f37748b789fd", size = 272384 },
    { url = "https://files.pythonhosted.org/packages/de/6a/d5026520843490cfc8135d03012a413e4532a400e471e6188b01b2de853f/bcrypt-4.3.0-cp313-cp313t-manylinux_2_34_x86_64.whl", hash = "sha256:5bd3cca1f2aa5dbcf39e2aa13dd094ea181f48959e1071265de49cc2b82525af", size = 277329 },
    { url = "https://files.pythonhosted.org/packages/b3/a3/4fc5255e60486466c389e28c12579d2829b28a527360e9430b4041df4cf9/bcrypt-4.3.0-cp313-cp313t-musllinux_1_1_aarch64.whl", hash = "sha256:335a420cfd63fc5bc27308e929bee231c15c85cc4c496610ffb17923abf7f231", size = 305241 },
    { url = "https://files.pythonhosted.org/packages/c7/15/2b37bc07d6ce27cc94e5b10fd5058900eb8fb11642300e932c8c82e25c4a/bcrypt-4.3.0-cp313-cp313t-musllinux_1_1_x86_64.whl", hash = "sha256:0e30e5e67aed0187a1764911af023043b4542e70a7461ad20e837e94d23e1d6c", size = 309617 },
    { url = "https://files.pythonhosted.org/packages/5f/1f/99f65edb09e6c935232ba0430c8c13bb98cb3194b6d636e61d93fe60ac59/bcrypt-4.3.0-cp313-cp313t-musllinux_1_2_aarch64.whl", hash = "sha256:3b8d62290ebefd49ee0b3ce7500f5dbdcf13b81402c05f6dafab9a1e1b27212f", size = 335751 },
    { url = "https://files.pythonhosted.org/packages/00/1b/b324030c706711c99769988fcb694b3cb23f247ad39a7823a78e361bdbb8/bcrypt-4.3.0-cp313-cp313t-musllinux_1_2_x86_64.whl", hash = "sha256:2ef6630e0ec01376f59a006dc72918b1bf436c3b571b80fa1968d775fa02fe7d", size = 355965 },
    { url = "https://files.pythonhosted.org/packages/aa/dd/20372a0579dd915dfc3b1cd4943b3bca431866fcb1dfdfd7518c3caddea6/bcrypt-4.3.0-cp313-cp313t-win32.whl", hash = "sha256:7a4be4cbf241afee43f1c3969b9103a41b40bcb3a3f467ab19f891d9bc4642e4", size = 155316 },
    { url = "https://files.pythonhosted.org/packages/6d/52/45d969fcff6b5577c2bf17098dc36269b4c02197d551371c023130c0f890/bcrypt-4.3.0-cp313-cp313t-win_amd64.whl", hash = "sha256:5c1949bf259a388863ced887c7861da1df681cb2388645766c89fdfd9004c669", size = 147752 },
    { url = "https://files.pythonhosted.org/packages/11/22/5ada0b9af72b60cbc4c9a399fdde4af0feaa609d27eb0adc61607997a3fa/bcrypt-4.3.0-cp38-abi3-macosx_10_12_universal2.whl", hash = "sha256:f81b0ed2639568bf14749112298f9e4e2b28853dab50a8b357e31798686a036d", size = 498019 },
    { url = "https://files.pythonhosted.org/packages/b8/8c/252a1edc598dc1ce57905be173328eda073083826955ee3c97c7ff5ba584/bcrypt-4.3.0-cp38-abi3-manylinux_2_17_aarch64.manylinux2014_aarch64.whl", hash = "sha256:864f8f19adbe13b7de11ba15d85d4a428c7e2f344bac110f667676a0ff84924b", size = 279174 },
    { url = "https://files.pythonhosted.org/packages/29/5b/4547d5c49b85f0337c13929f2ccbe08b7283069eea3550a457914fc078aa/bcrypt-4.3.0-cp38-abi3-manylinux_2_17_x86_64.manylinux2014_x86_64.whl", hash = "sha256:3e36506d001e93bffe59754397572f21bb5dc7c83f54454c990c74a468cd589e", size = 283870 },
    { url = "https://files.pythonhosted.org/packages/be/21/7dbaf3fa1745cb63f776bb046e481fbababd7d344c5324eab47f5ca92dd2/bcrypt-4.3.0-cp38-abi3-manylinux_2_28_aarch64.whl", hash = "sha256:842d08d75d9fe9fb94b18b071090220697f9f184d4547179b60734846461ed59", size = 279601 },
    { url = "https://files.pythonhosted.org/packages/6d/64/e042fc8262e971347d9230d9abbe70d68b0a549acd8611c83cebd3eaec67/bcrypt-4.3.0-cp38-abi3-manylinux_2_28_armv7l.manylinux_2_31_armv7l.whl", hash = "sha256:7c03296b85cb87db865d91da79bf63d5609284fc0cab9472fdd8367bbd830753", size = 297660 },
    { url = "https://files.pythonhosted.org/packages/50/b8/6294eb84a3fef3b67c69b4470fcdd5326676806bf2519cda79331ab3c3a9/bcrypt-4.3.0-cp38-abi3-manylinux_2_28_x86_64.whl", hash = "sha256:62f26585e8b219cdc909b6a0069efc5e4267e25d4a3770a364ac58024f62a761", size = 284083 },
    { url = "https://files.pythonhosted.org/packages/62/e6/baff635a4f2c42e8788fe1b1633911c38551ecca9a749d1052d296329da6/bcrypt-4.3.0-cp38-abi3-manylinux_2_34_aarch64.whl", hash = "sha256:beeefe437218a65322fbd0069eb437e7c98137e08f22c4660ac2dc795c31f8bb", size = 279237 },
    { url = "https://files.pythonhosted.org/packages/39/48/46f623f1b0c7dc2e5de0b8af5e6f5ac4cc26408ac33f3d424e5ad8da4a90/bcrypt-4.3.0-cp38-abi3-manylinux_2_34_x86_64.whl", hash = "sha256:97eea7408db3a5bcce4a55d13245ab3fa566e23b4c67cd227062bb49e26c585d", size = 283737 },
    { url = "https://files.pythonhosted.org/packages/49/8b/70671c3ce9c0fca4a6cc3cc6ccbaa7e948875a2e62cbd146e04a4011899c/bcrypt-4.3.0-cp38-abi3-musllinux_1_1_aarch64.whl", hash = "sha256:191354ebfe305e84f344c5964c7cd5f924a3bfc5d405c75ad07f232b6dffb49f", size = 312741 },
    { url = "https://files.pythonhosted.org/packages/27/fb/910d3a1caa2d249b6040a5caf9f9866c52114d51523ac2fb47578a27faee/bcrypt-4.3.0-cp38-abi3-musllinux_1_1_x86_64.whl", hash = "sha256:41261d64150858eeb5ff43c753c4b216991e0ae16614a308a15d909503617732", size = 316472 },
    { url = "https://files.pythonhosted.org/packages/dc/cf/7cf3a05b66ce466cfb575dbbda39718d45a609daa78500f57fa9f36fa3c0/bcrypt-4.3.0-cp38-abi3-musllinux_1_2_aarch64.whl", hash = "sha256:33752b1ba962ee793fa2b6321404bf20011fe45b9afd2a842139de3011898fef", size = 343606 },
    { url = "https://files.pythonhosted.org/packages/e3/b8/e970ecc6d7e355c0d892b7f733480f4aa8509f99b33e71550242cf0b7e63/bcrypt-4.3.0-cp38-abi3-musllinux_1_2_x86_64.whl", hash = "sha256:50e6e80a4bfd23a25f5c05b90167c19030cf9f87930f7cb2eacb99f45d1c3304", size = 362867 },
    { url = "https://files.pythonhosted.org/packages/a9/97/8d3118efd8354c555a3422d544163f40d9f236be5b96c714086463f11699/bcrypt-4.3.0-cp38-abi3-win32.whl", hash = "sha256:67a561c4d9fb9465ec866177e7aebcad08fe23aaf6fbd692a6fab69088abfc51", size = 160589 },
    { url = "https://files.pythonhosted.org/packages/29/07/416f0b99f7f3997c69815365babbc2e8754181a4b1899d921b3c7d5b6f12/bcrypt-4.3.0-cp38-abi3-win_amd64.whl", hash = "sha256:584027857bc2843772114717a7490a37f68da563b3620f78a849bcb54dc11e62", size = 152794 },
    { url = "https://files.pythonhosted.org/packages/6e/c1/3fa0e9e4e0bfd3fd77eb8b52ec198fd6e1fd7e9402052e43f23483f956dd/bcrypt-4.3.0-cp39-abi3-macosx_10_12_universal2.whl", hash = "sha256:0d3efb1157edebfd9128e4e46e2ac1a64e0c1fe46fb023158a407c7892b0f8c3", size = 498969 },
    { url = "https://files.pythonhosted.org/packages/ce/d4/755ce19b6743394787fbd7dff6bf271b27ee9b5912a97242e3caf125885b/bcrypt-4.3.0-cp39-abi3-manylinux_2_17_aarch64.manylinux2014_aarch64.whl", hash = "sha256:08bacc884fd302b611226c01014eca277d48f0a05187666bca23aac0dad6fe24", size = 279158 },
    { url = "https://files.pythonhosted.org/packages/9b/5d/805ef1a749c965c46b28285dfb5cd272a7ed9fa971f970435a5133250182/bcrypt-4.3.0-cp39-abi3-manylinux_2_17_x86_64.manylinux2014_x86_64.whl", hash = "sha256:f6746e6fec103fcd509b96bacdfdaa2fbde9a553245dbada284435173a6f1aef", size = 284285 },
    { url = "https://files.pythonhosted.org/packages/ab/2b/698580547a4a4988e415721b71eb45e80c879f0fb04a62da131f45987b96/bcrypt-4.3.0-cp39-abi3-manylinux_2_28_aarch64.whl", hash = "sha256:afe327968aaf13fc143a56a3360cb27d4ad0345e34da12c7290f1b00b8fe9a8b", size = 279583 },
    { url = "https://files.pythonhosted.org/packages/f2/87/62e1e426418204db520f955ffd06f1efd389feca893dad7095bf35612eec/bcrypt-4.3.0-cp39-abi3-manylinux_2_28_armv7l.manylinux_2_31_armv7l.whl", hash = "sha256:d9af79d322e735b1fc33404b5765108ae0ff232d4b54666d46730f8ac1a43676", size = 297896 },
    { url = "https://files.pythonhosted.org/packages/cb/c6/8fedca4c2ada1b6e889c52d2943b2f968d3427e5d65f595620ec4c06fa2f/bcrypt-4.3.0-cp39-abi3-manylinux_2_28_x86_64.whl", hash = "sha256:f1e3ffa1365e8702dc48c8b360fef8d7afeca482809c5e45e653af82ccd088c1", size = 284492 },
    { url = "https://files.pythonhosted.org/packages/4d/4d/c43332dcaaddb7710a8ff5269fcccba97ed3c85987ddaa808db084267b9a/bcrypt-4.3.0-cp39-abi3-manylinux_2_34_aarch64.whl", hash = "sha256:3004df1b323d10021fda07a813fd33e0fd57bef0e9a480bb143877f6cba996fe", size = 279213 },
    { url = "https://files.pythonhosted.org/packages/dc/7f/1e36379e169a7df3a14a1c160a49b7b918600a6008de43ff20d479e6f4b5/bcrypt-4.3.0-cp39-abi3-manylinux_2_34_x86_64.whl", hash = "sha256:531457e5c839d8caea9b589a1bcfe3756b0547d7814e9ce3d437f17da75c32b0", size = 284162 },
    { url = "https://files.pythonhosted.org/packages/1c/0a/644b2731194b0d7646f3210dc4d80c7fee3ecb3a1f791a6e0ae6bb8684e3/bcrypt-4.3.0-cp39-abi3-musllinux_1_1_aarch64.whl", hash = "sha256:17a854d9a7a476a89dcef6c8bd119ad23e0f82557afbd2c442777a16408e614f", size = 312856 },
    { url = "https://files.pythonhosted.org/packages/dc/62/2a871837c0bb6ab0c9a88bf54de0fc021a6a08832d4ea313ed92a669d437/bcrypt-4.3.0-cp39-abi3-musllinux_1_1_x86_64.whl", hash = "sha256:6fb1fd3ab08c0cbc6826a2e0447610c6f09e983a281b919ed721ad32236b8b23", size = 316726 },
    { url = "https://files.pythonhosted.org/packages/0c/a1/9898ea3faac0b156d457fd73a3cb9c2855c6fd063e44b8522925cdd8ce46/bcrypt-4.3.0-cp39-abi3-musllinux_1_2_aarch64.whl", hash = "sha256:e965a9c1e9a393b8005031ff52583cedc15b7884fce7deb8b0346388837d6cfe", size = 343664 },
    { url = "https://files.pythonhosted.org/packages/40/f2/71b4ed65ce38982ecdda0ff20c3ad1b15e71949c78b2c053df53629ce940/bcrypt-4.3.0-cp39-abi3-musllinux_1_2_x86_64.whl", hash = "sha256:79e70b8342a33b52b55d93b3a59223a844962bef479f6a0ea318ebbcadf71505", size = 363128 },
    { url = "https://files.pythonhosted.org/packages/11/99/12f6a58eca6dea4be992d6c681b7ec9410a1d9f5cf368c61437e31daa879/bcrypt-4.3.0-cp39-abi3-win32.whl", hash = "sha256:b4d4e57f0a63fd0b358eb765063ff661328f69a04494427265950c71b992a39a", size = 160598 },
    { url = "https://files.pythonhosted.org/packages/a9/cf/45fb5261ece3e6b9817d3d82b2f343a505fd58674a92577923bc500bd1aa/bcrypt-4.3.0-cp39-abi3-win_amd64.whl", hash = "sha256:e53e074b120f2877a35cc6c736b8eb161377caae8925c17688bd46ba56daaa5b", size = 152799 },
]

[[package]]
name = "beautifulsoup4"
version = "4.13.4"
source = { registry = "https://pypi.org/simple" }
dependencies = [
    { name = "soupsieve" },
    { name = "typing-extensions" },
]
sdist = { url = "https://files.pythonhosted.org/packages/d8/e4/0c4c39e18fd76d6a628d4dd8da40543d136ce2d1752bd6eeeab0791f4d6b/beautifulsoup4-4.13.4.tar.gz", hash = "sha256:dbb3c4e1ceae6aefebdaf2423247260cd062430a410e38c66f2baa50a8437195", size = 621067 }
wheels = [
    { url = "https://files.pythonhosted.org/packages/50/cd/30110dc0ffcf3b131156077b90e9f60ed75711223f306da4db08eff8403b/beautifulsoup4-4.13.4-py3-none-any.whl", hash = "sha256:9bbbb14bfde9d79f38b8cd5f8c7c85f4b8f2523190ebed90e950a8dea4cb1c4b", size = 187285 },
]

[[package]]
name = "bleach"
version = "6.2.0"
source = { registry = "https://pypi.org/simple" }
dependencies = [
    { name = "webencodings" },
]
sdist = { url = "https://files.pythonhosted.org/packages/76/9a/0e33f5054c54d349ea62c277191c020c2d6ef1d65ab2cb1993f91ec846d1/bleach-6.2.0.tar.gz", hash = "sha256:123e894118b8a599fd80d3ec1a6d4cc7ce4e5882b1317a7e1ba69b56e95f991f", size = 203083 }
wheels = [
    { url = "https://files.pythonhosted.org/packages/fc/55/96142937f66150805c25c4d0f31ee4132fd33497753400734f9dfdcbdc66/bleach-6.2.0-py3-none-any.whl", hash = "sha256:117d9c6097a7c3d22fd578fcd8d35ff1e125df6736f554da4e432fdd63f31e5e", size = 163406 },
]

[package.optional-dependencies]
css = [
    { name = "tinycss2" },
]

[[package]]
name = "blinker"
version = "1.9.0"
source = { registry = "https://pypi.org/simple" }
sdist = { url = "https://files.pythonhosted.org/packages/21/28/9b3f50ce0e048515135495f198351908d99540d69bfdc8c1d15b73dc55ce/blinker-1.9.0.tar.gz", hash = "sha256:b4ce2265a7abece45e7cc896e98dbebe6cead56bcf805a3d23136d145f5445bf", size = 22460 }
wheels = [
    { url = "https://files.pythonhosted.org/packages/10/cb/f2ad4230dc2eb1a74edf38f1a38b9b52277f75bef262d8908e60d957e13c/blinker-1.9.0-py3-none-any.whl", hash = "sha256:ba0efaa9080b619ff2f3459d1d500c57bddea4a6b424b60a91141db6fd2f08bc", size = 8458 },
]

[[package]]
name = "build"
version = "1.2.2.post1"
source = { registry = "https://pypi.org/simple" }
dependencies = [
    { name = "colorama", marker = "os_name == 'nt'" },
    { name = "packaging" },
    { name = "pyproject-hooks" },
]
sdist = { url = "https://files.pythonhosted.org/packages/7d/46/aeab111f8e06793e4f0e421fcad593d547fb8313b50990f31681ee2fb1ad/build-1.2.2.post1.tar.gz", hash = "sha256:b36993e92ca9375a219c99e606a122ff365a760a2d4bba0caa09bd5278b608b7", size = 46701 }
wheels = [
    { url = "https://files.pythonhosted.org/packages/84/c2/80633736cd183ee4a62107413def345f7e6e3c01563dbca1417363cf957e/build-1.2.2.post1-py3-none-any.whl", hash = "sha256:1d61c0887fa860c01971625baae8bdd338e517b836a2f70dd1f7aa3a6b2fc5b5", size = 22950 },
]

[[package]]
name = "cachetools"
version = "5.5.2"
source = { registry = "https://pypi.org/simple" }
sdist = { url = "https://files.pythonhosted.org/packages/6c/81/3747dad6b14fa2cf53fcf10548cf5aea6913e96fab41a3c198676f8948a5/cachetools-5.5.2.tar.gz", hash = "sha256:1a661caa9175d26759571b2e19580f9d6393969e5dfca11fdb1f947a23e640d4", size = 28380 }
wheels = [
    { url = "https://files.pythonhosted.org/packages/72/76/20fa66124dbe6be5cafeb312ece67de6b61dd91a0247d1ea13db4ebb33c2/cachetools-5.5.2-py3-none-any.whl", hash = "sha256:d26a22bcc62eb95c3beabd9f1ee5e820d3d2704fe2967cbe350e20c8ffcd3f0a", size = 10080 },
]

[[package]]
name = "certifi"
version = "2025.1.31"
source = { registry = "https://pypi.org/simple" }
sdist = { url = "https://files.pythonhosted.org/packages/1c/ab/c9f1e32b7b1bf505bf26f0ef697775960db7932abeb7b516de930ba2705f/certifi-2025.1.31.tar.gz", hash = "sha256:3d5da6925056f6f18f119200434a4780a94263f10d1c21d032a6f6b2baa20651", size = 167577 }
wheels = [
    { url = "https://files.pythonhosted.org/packages/38/fc/bce832fd4fd99766c04d1ee0eead6b0ec6486fb100ae5e74c1d91292b982/certifi-2025.1.31-py3-none-any.whl", hash = "sha256:ca78db4565a652026a4db2bcdf68f2fb589ea80d0be70e03929ed730746b84fe", size = 166393 },
]

[[package]]
name = "cffi"
version = "1.17.1"
source = { registry = "https://pypi.org/simple" }
dependencies = [
    { name = "pycparser" },
]
sdist = { url = "https://files.pythonhosted.org/packages/fc/97/c783634659c2920c3fc70419e3af40972dbaf758daa229a7d6ea6135c90d/cffi-1.17.1.tar.gz", hash = "sha256:1c39c6016c32bc48dd54561950ebd6836e1670f2ae46128f67cf49e789c52824", size = 516621 }
wheels = [
    { url = "https://files.pythonhosted.org/packages/5a/84/e94227139ee5fb4d600a7a4927f322e1d4aea6fdc50bd3fca8493caba23f/cffi-1.17.1-cp312-cp312-macosx_10_9_x86_64.whl", hash = "sha256:805b4371bf7197c329fcb3ead37e710d1bca9da5d583f5073b799d5c5bd1eee4", size = 183178 },
    { url = "https://files.pythonhosted.org/packages/da/ee/fb72c2b48656111c4ef27f0f91da355e130a923473bf5ee75c5643d00cca/cffi-1.17.1-cp312-cp312-macosx_11_0_arm64.whl", hash = "sha256:733e99bc2df47476e3848417c5a4540522f234dfd4ef3ab7fafdf555b082ec0c", size = 178840 },
    { url = "https://files.pythonhosted.org/packages/cc/b6/db007700f67d151abadf508cbfd6a1884f57eab90b1bb985c4c8c02b0f28/cffi-1.17.1-cp312-cp312-manylinux_2_12_i686.manylinux2010_i686.manylinux_2_17_i686.manylinux2014_i686.whl", hash = "sha256:1257bdabf294dceb59f5e70c64a3e2f462c30c7ad68092d01bbbfb1c16b1ba36", size = 454803 },
    { url = "https://files.pythonhosted.org/packages/1a/df/f8d151540d8c200eb1c6fba8cd0dfd40904f1b0682ea705c36e6c2e97ab3/cffi-1.17.1-cp312-cp312-manylinux_2_17_aarch64.manylinux2014_aarch64.whl", hash = "sha256:da95af8214998d77a98cc14e3a3bd00aa191526343078b530ceb0bd710fb48a5", size = 478850 },
    { url = "https://files.pythonhosted.org/packages/28/c0/b31116332a547fd2677ae5b78a2ef662dfc8023d67f41b2a83f7c2aa78b1/cffi-1.17.1-cp312-cp312-manylinux_2_17_ppc64le.manylinux2014_ppc64le.whl", hash = "sha256:d63afe322132c194cf832bfec0dc69a99fb9bb6bbd550f161a49e9e855cc78ff", size = 485729 },
    { url = "https://files.pythonhosted.org/packages/91/2b/9a1ddfa5c7f13cab007a2c9cc295b70fbbda7cb10a286aa6810338e60ea1/cffi-1.17.1-cp312-cp312-manylinux_2_17_s390x.manylinux2014_s390x.whl", hash = "sha256:f79fc4fc25f1c8698ff97788206bb3c2598949bfe0fef03d299eb1b5356ada99", size = 471256 },
    { url = "https://files.pythonhosted.org/packages/b2/d5/da47df7004cb17e4955df6a43d14b3b4ae77737dff8bf7f8f333196717bf/cffi-1.17.1-cp312-cp312-manylinux_2_17_x86_64.manylinux2014_x86_64.whl", hash = "sha256:b62ce867176a75d03a665bad002af8e6d54644fad99a3c70905c543130e39d93", size = 479424 },
    { url = "https://files.pythonhosted.org/packages/0b/ac/2a28bcf513e93a219c8a4e8e125534f4f6db03e3179ba1c45e949b76212c/cffi-1.17.1-cp312-cp312-musllinux_1_1_aarch64.whl", hash = "sha256:386c8bf53c502fff58903061338ce4f4950cbdcb23e2902d86c0f722b786bbe3", size = 484568 },
    { url = "https://files.pythonhosted.org/packages/d4/38/ca8a4f639065f14ae0f1d9751e70447a261f1a30fa7547a828ae08142465/cffi-1.17.1-cp312-cp312-musllinux_1_1_x86_64.whl", hash = "sha256:4ceb10419a9adf4460ea14cfd6bc43d08701f0835e979bf821052f1805850fe8", size = 488736 },
    { url = "https://files.pythonhosted.org/packages/86/c5/28b2d6f799ec0bdecf44dced2ec5ed43e0eb63097b0f58c293583b406582/cffi-1.17.1-cp312-cp312-win32.whl", hash = "sha256:a08d7e755f8ed21095a310a693525137cfe756ce62d066e53f502a83dc550f65", size = 172448 },
    { url = "https://files.pythonhosted.org/packages/50/b9/db34c4755a7bd1cb2d1603ac3863f22bcecbd1ba29e5ee841a4bc510b294/cffi-1.17.1-cp312-cp312-win_amd64.whl", hash = "sha256:51392eae71afec0d0c8fb1a53b204dbb3bcabcb3c9b807eedf3e1e6ccf2de903", size = 181976 },
    { url = "https://files.pythonhosted.org/packages/8d/f8/dd6c246b148639254dad4d6803eb6a54e8c85c6e11ec9df2cffa87571dbe/cffi-1.17.1-cp313-cp313-macosx_10_13_x86_64.whl", hash = "sha256:f3a2b4222ce6b60e2e8b337bb9596923045681d71e5a082783484d845390938e", size = 182989 },
    { url = "https://files.pythonhosted.org/packages/8b/f1/672d303ddf17c24fc83afd712316fda78dc6fce1cd53011b839483e1ecc8/cffi-1.17.1-cp313-cp313-macosx_11_0_arm64.whl", hash = "sha256:0984a4925a435b1da406122d4d7968dd861c1385afe3b45ba82b750f229811e2", size = 178802 },
    { url = "https://files.pythonhosted.org/packages/0e/2d/eab2e858a91fdff70533cab61dcff4a1f55ec60425832ddfdc9cd36bc8af/cffi-1.17.1-cp313-cp313-manylinux_2_12_i686.manylinux2010_i686.manylinux_2_17_i686.manylinux2014_i686.whl", hash = "sha256:d01b12eeeb4427d3110de311e1774046ad344f5b1a7403101878976ecd7a10f3", size = 454792 },
    { url = "https://files.pythonhosted.org/packages/75/b2/fbaec7c4455c604e29388d55599b99ebcc250a60050610fadde58932b7ee/cffi-1.17.1-cp313-cp313-manylinux_2_17_aarch64.manylinux2014_aarch64.whl", hash = "sha256:706510fe141c86a69c8ddc029c7910003a17353970cff3b904ff0686a5927683", size = 478893 },
    { url = "https://files.pythonhosted.org/packages/4f/b7/6e4a2162178bf1935c336d4da8a9352cccab4d3a5d7914065490f08c0690/cffi-1.17.1-cp313-cp313-manylinux_2_17_ppc64le.manylinux2014_ppc64le.whl", hash = "sha256:de55b766c7aa2e2a3092c51e0483d700341182f08e67c63630d5b6f200bb28e5", size = 485810 },
    { url = "https://files.pythonhosted.org/packages/c7/8a/1d0e4a9c26e54746dc08c2c6c037889124d4f59dffd853a659fa545f1b40/cffi-1.17.1-cp313-cp313-manylinux_2_17_s390x.manylinux2014_s390x.whl", hash = "sha256:c59d6e989d07460165cc5ad3c61f9fd8f1b4796eacbd81cee78957842b834af4", size = 471200 },
    { url = "https://files.pythonhosted.org/packages/26/9f/1aab65a6c0db35f43c4d1b4f580e8df53914310afc10ae0397d29d697af4/cffi-1.17.1-cp313-cp313-manylinux_2_17_x86_64.manylinux2014_x86_64.whl", hash = "sha256:dd398dbc6773384a17fe0d3e7eeb8d1a21c2200473ee6806bb5e6a8e62bb73dd", size = 479447 },
    { url = "https://files.pythonhosted.org/packages/5f/e4/fb8b3dd8dc0e98edf1135ff067ae070bb32ef9d509d6cb0f538cd6f7483f/cffi-1.17.1-cp313-cp313-musllinux_1_1_aarch64.whl", hash = "sha256:3edc8d958eb099c634dace3c7e16560ae474aa3803a5df240542b305d14e14ed", size = 484358 },
    { url = "https://files.pythonhosted.org/packages/f1/47/d7145bf2dc04684935d57d67dff9d6d795b2ba2796806bb109864be3a151/cffi-1.17.1-cp313-cp313-musllinux_1_1_x86_64.whl", hash = "sha256:72e72408cad3d5419375fc87d289076ee319835bdfa2caad331e377589aebba9", size = 488469 },
    { url = "https://files.pythonhosted.org/packages/bf/ee/f94057fa6426481d663b88637a9a10e859e492c73d0384514a17d78ee205/cffi-1.17.1-cp313-cp313-win32.whl", hash = "sha256:e03eab0a8677fa80d646b5ddece1cbeaf556c313dcfac435ba11f107ba117b5d", size = 172475 },
    { url = "https://files.pythonhosted.org/packages/7c/fc/6a8cb64e5f0324877d503c854da15d76c1e50eb722e320b15345c4d0c6de/cffi-1.17.1-cp313-cp313-win_amd64.whl", hash = "sha256:f6a16c31041f09ead72d69f583767292f750d24913dadacf5756b966aacb3f1a", size = 182009 },
]

[[package]]
name = "cfgv"
version = "3.4.0"
source = { registry = "https://pypi.org/simple" }
sdist = { url = "https://files.pythonhosted.org/packages/11/74/539e56497d9bd1d484fd863dd69cbbfa653cd2aa27abfe35653494d85e94/cfgv-3.4.0.tar.gz", hash = "sha256:e52591d4c5f5dead8e0f673fb16db7949d2cfb3f7da4582893288f0ded8fe560", size = 7114 }
wheels = [
    { url = "https://files.pythonhosted.org/packages/c5/55/51844dd50c4fc7a33b653bfaba4c2456f06955289ca770a5dbd5fd267374/cfgv-3.4.0-py2.py3-none-any.whl", hash = "sha256:b7265b1f29fd3316bfcd2b330d63d024f2bfd8bcb8b0272f8e19a504856c48f9", size = 7249 },
]

[[package]]
name = "charset-normalizer"
version = "3.4.1"
source = { registry = "https://pypi.org/simple" }
sdist = { url = "https://files.pythonhosted.org/packages/16/b0/572805e227f01586461c80e0fd25d65a2115599cc9dad142fee4b747c357/charset_normalizer-3.4.1.tar.gz", hash = "sha256:44251f18cd68a75b56585dd00dae26183e102cd5e0f9f1466e6df5da2ed64ea3", size = 123188 }
wheels = [
    { url = "https://files.pythonhosted.org/packages/0a/9a/dd1e1cdceb841925b7798369a09279bd1cf183cef0f9ddf15a3a6502ee45/charset_normalizer-3.4.1-cp312-cp312-macosx_10_13_universal2.whl", hash = "sha256:73d94b58ec7fecbc7366247d3b0b10a21681004153238750bb67bd9012414545", size = 196105 },
    { url = "https://files.pythonhosted.org/packages/d3/8c/90bfabf8c4809ecb648f39794cf2a84ff2e7d2a6cf159fe68d9a26160467/charset_normalizer-3.4.1-cp312-cp312-manylinux_2_17_aarch64.manylinux2014_aarch64.whl", hash = "sha256:dad3e487649f498dd991eeb901125411559b22e8d7ab25d3aeb1af367df5efd7", size = 140404 },
    { url = "https://files.pythonhosted.org/packages/ad/8f/e410d57c721945ea3b4f1a04b74f70ce8fa800d393d72899f0a40526401f/charset_normalizer-3.4.1-cp312-cp312-manylinux_2_17_ppc64le.manylinux2014_ppc64le.whl", hash = "sha256:c30197aa96e8eed02200a83fba2657b4c3acd0f0aa4bdc9f6c1af8e8962e0757", size = 150423 },
    { url = "https://files.pythonhosted.org/packages/f0/b8/e6825e25deb691ff98cf5c9072ee0605dc2acfca98af70c2d1b1bc75190d/charset_normalizer-3.4.1-cp312-cp312-manylinux_2_17_s390x.manylinux2014_s390x.whl", hash = "sha256:2369eea1ee4a7610a860d88f268eb39b95cb588acd7235e02fd5a5601773d4fa", size = 143184 },
    { url = "https://files.pythonhosted.org/packages/3e/a2/513f6cbe752421f16d969e32f3583762bfd583848b763913ddab8d9bfd4f/charset_normalizer-3.4.1-cp312-cp312-manylinux_2_17_x86_64.manylinux2014_x86_64.whl", hash = "sha256:bc2722592d8998c870fa4e290c2eec2c1569b87fe58618e67d38b4665dfa680d", size = 145268 },
    { url = "https://files.pythonhosted.org/packages/74/94/8a5277664f27c3c438546f3eb53b33f5b19568eb7424736bdc440a88a31f/charset_normalizer-3.4.1-cp312-cp312-manylinux_2_5_i686.manylinux1_i686.manylinux_2_17_i686.manylinux2014_i686.whl", hash = "sha256:ffc9202a29ab3920fa812879e95a9e78b2465fd10be7fcbd042899695d75e616", size = 147601 },
    { url = "https://files.pythonhosted.org/packages/7c/5f/6d352c51ee763623a98e31194823518e09bfa48be2a7e8383cf691bbb3d0/charset_normalizer-3.4.1-cp312-cp312-musllinux_1_2_aarch64.whl", hash = "sha256:804a4d582ba6e5b747c625bf1255e6b1507465494a40a2130978bda7b932c90b", size = 141098 },
    { url = "https://files.pythonhosted.org/packages/78/d4/f5704cb629ba5ab16d1d3d741396aec6dc3ca2b67757c45b0599bb010478/charset_normalizer-3.4.1-cp312-cp312-musllinux_1_2_i686.whl", hash = "sha256:0f55e69f030f7163dffe9fd0752b32f070566451afe180f99dbeeb81f511ad8d", size = 149520 },
    { url = "https://files.pythonhosted.org/packages/c5/96/64120b1d02b81785f222b976c0fb79a35875457fa9bb40827678e54d1bc8/charset_normalizer-3.4.1-cp312-cp312-musllinux_1_2_ppc64le.whl", hash = "sha256:c4c3e6da02df6fa1410a7680bd3f63d4f710232d3139089536310d027950696a", size = 152852 },
    { url = "https://files.pythonhosted.org/packages/84/c9/98e3732278a99f47d487fd3468bc60b882920cef29d1fa6ca460a1fdf4e6/charset_normalizer-3.4.1-cp312-cp312-musllinux_1_2_s390x.whl", hash = "sha256:5df196eb874dae23dcfb968c83d4f8fdccb333330fe1fc278ac5ceeb101003a9", size = 150488 },
    { url = "https://files.pythonhosted.org/packages/13/0e/9c8d4cb99c98c1007cc11eda969ebfe837bbbd0acdb4736d228ccaabcd22/charset_normalizer-3.4.1-cp312-cp312-musllinux_1_2_x86_64.whl", hash = "sha256:e358e64305fe12299a08e08978f51fc21fac060dcfcddd95453eabe5b93ed0e1", size = 146192 },
    { url = "https://files.pythonhosted.org/packages/b2/21/2b6b5b860781a0b49427309cb8670785aa543fb2178de875b87b9cc97746/charset_normalizer-3.4.1-cp312-cp312-win32.whl", hash = "sha256:9b23ca7ef998bc739bf6ffc077c2116917eabcc901f88da1b9856b210ef63f35", size = 95550 },
    { url = "https://files.pythonhosted.org/packages/21/5b/1b390b03b1d16c7e382b561c5329f83cc06623916aab983e8ab9239c7d5c/charset_normalizer-3.4.1-cp312-cp312-win_amd64.whl", hash = "sha256:6ff8a4a60c227ad87030d76e99cd1698345d4491638dfa6673027c48b3cd395f", size = 102785 },
    { url = "https://files.pythonhosted.org/packages/38/94/ce8e6f63d18049672c76d07d119304e1e2d7c6098f0841b51c666e9f44a0/charset_normalizer-3.4.1-cp313-cp313-macosx_10_13_universal2.whl", hash = "sha256:aabfa34badd18f1da5ec1bc2715cadc8dca465868a4e73a0173466b688f29dda", size = 195698 },
    { url = "https://files.pythonhosted.org/packages/24/2e/dfdd9770664aae179a96561cc6952ff08f9a8cd09a908f259a9dfa063568/charset_normalizer-3.4.1-cp313-cp313-manylinux_2_17_aarch64.manylinux2014_aarch64.whl", hash = "sha256:22e14b5d70560b8dd51ec22863f370d1e595ac3d024cb8ad7d308b4cd95f8313", size = 140162 },
    { url = "https://files.pythonhosted.org/packages/24/4e/f646b9093cff8fc86f2d60af2de4dc17c759de9d554f130b140ea4738ca6/charset_normalizer-3.4.1-cp313-cp313-manylinux_2_17_ppc64le.manylinux2014_ppc64le.whl", hash = "sha256:8436c508b408b82d87dc5f62496973a1805cd46727c34440b0d29d8a2f50a6c9", size = 150263 },
    { url = "https://files.pythonhosted.org/packages/5e/67/2937f8d548c3ef6e2f9aab0f6e21001056f692d43282b165e7c56023e6dd/charset_normalizer-3.4.1-cp313-cp313-manylinux_2_17_s390x.manylinux2014_s390x.whl", hash = "sha256:2d074908e1aecee37a7635990b2c6d504cd4766c7bc9fc86d63f9c09af3fa11b", size = 142966 },
    { url = "https://files.pythonhosted.org/packages/52/ed/b7f4f07de100bdb95c1756d3a4d17b90c1a3c53715c1a476f8738058e0fa/charset_normalizer-3.4.1-cp313-cp313-manylinux_2_17_x86_64.manylinux2014_x86_64.whl", hash = "sha256:955f8851919303c92343d2f66165294848d57e9bba6cf6e3625485a70a038d11", size = 144992 },
    { url = "https://files.pythonhosted.org/packages/96/2c/d49710a6dbcd3776265f4c923bb73ebe83933dfbaa841c5da850fe0fd20b/charset_normalizer-3.4.1-cp313-cp313-manylinux_2_5_i686.manylinux1_i686.manylinux_2_17_i686.manylinux2014_i686.whl", hash = "sha256:44ecbf16649486d4aebafeaa7ec4c9fed8b88101f4dd612dcaf65d5e815f837f", size = 147162 },
    { url = "https://files.pythonhosted.org/packages/b4/41/35ff1f9a6bd380303dea55e44c4933b4cc3c4850988927d4082ada230273/charset_normalizer-3.4.1-cp313-cp313-musllinux_1_2_aarch64.whl", hash = "sha256:0924e81d3d5e70f8126529951dac65c1010cdf117bb75eb02dd12339b57749dd", size = 140972 },
    { url = "https://files.pythonhosted.org/packages/fb/43/c6a0b685fe6910d08ba971f62cd9c3e862a85770395ba5d9cad4fede33ab/charset_normalizer-3.4.1-cp313-cp313-musllinux_1_2_i686.whl", hash = "sha256:2967f74ad52c3b98de4c3b32e1a44e32975e008a9cd2a8cc8966d6a5218c5cb2", size = 149095 },
    { url = "https://files.pythonhosted.org/packages/4c/ff/a9a504662452e2d2878512115638966e75633519ec11f25fca3d2049a94a/charset_normalizer-3.4.1-cp313-cp313-musllinux_1_2_ppc64le.whl", hash = "sha256:c75cb2a3e389853835e84a2d8fb2b81a10645b503eca9bcb98df6b5a43eb8886", size = 152668 },
    { url = "https://files.pythonhosted.org/packages/6c/71/189996b6d9a4b932564701628af5cee6716733e9165af1d5e1b285c530ed/charset_normalizer-3.4.1-cp313-cp313-musllinux_1_2_s390x.whl", hash = "sha256:09b26ae6b1abf0d27570633b2b078a2a20419c99d66fb2823173d73f188ce601", size = 150073 },
    { url = "https://files.pythonhosted.org/packages/e4/93/946a86ce20790e11312c87c75ba68d5f6ad2208cfb52b2d6a2c32840d922/charset_normalizer-3.4.1-cp313-cp313-musllinux_1_2_x86_64.whl", hash = "sha256:fa88b843d6e211393a37219e6a1c1df99d35e8fd90446f1118f4216e307e48cd", size = 145732 },
    { url = "https://files.pythonhosted.org/packages/cd/e5/131d2fb1b0dddafc37be4f3a2fa79aa4c037368be9423061dccadfd90091/charset_normalizer-3.4.1-cp313-cp313-win32.whl", hash = "sha256:eb8178fe3dba6450a3e024e95ac49ed3400e506fd4e9e5c32d30adda88cbd407", size = 95391 },
    { url = "https://files.pythonhosted.org/packages/27/f2/4f9a69cc7712b9b5ad8fdb87039fd89abba997ad5cbe690d1835d40405b0/charset_normalizer-3.4.1-cp313-cp313-win_amd64.whl", hash = "sha256:b1ac5992a838106edb89654e0aebfc24f5848ae2547d22c2c3f66454daa11971", size = 102702 },
    { url = "https://files.pythonhosted.org/packages/0e/f6/65ecc6878a89bb1c23a086ea335ad4bf21a588990c3f535a227b9eea9108/charset_normalizer-3.4.1-py3-none-any.whl", hash = "sha256:d98b1668f06378c6dbefec3b92299716b931cd4e6061f3c875a71ced1780ab85", size = 49767 },
]

[[package]]
name = "chroma-hnswlib"
version = "0.7.6"
source = { registry = "https://pypi.org/simple" }
dependencies = [
    { name = "numpy" },
]
sdist = { url = "https://files.pythonhosted.org/packages/73/09/10d57569e399ce9cbc5eee2134996581c957f63a9addfa6ca657daf006b8/chroma_hnswlib-0.7.6.tar.gz", hash = "sha256:4dce282543039681160259d29fcde6151cc9106c6461e0485f57cdccd83059b7", size = 32256 }
wheels = [
    { url = "https://files.pythonhosted.org/packages/93/ac/782b8d72de1c57b64fdf5cb94711540db99a92768d93d973174c62d45eb8/chroma_hnswlib-0.7.6-cp312-cp312-macosx_10_9_x86_64.whl", hash = "sha256:e87e9b616c281bfbe748d01705817c71211613c3b063021f7ed5e47173556cb7", size = 197804 },
    { url = "https://files.pythonhosted.org/packages/32/4e/fd9ce0764228e9a98f6ff46af05e92804090b5557035968c5b4198bc7af9/chroma_hnswlib-0.7.6-cp312-cp312-macosx_11_0_arm64.whl", hash = "sha256:ec5ca25bc7b66d2ecbf14502b5729cde25f70945d22f2aaf523c2d747ea68912", size = 185421 },
    { url = "https://files.pythonhosted.org/packages/d9/3d/b59a8dedebd82545d873235ef2d06f95be244dfece7ee4a1a6044f080b18/chroma_hnswlib-0.7.6-cp312-cp312-manylinux_2_17_aarch64.manylinux2014_aarch64.whl", hash = "sha256:305ae491de9d5f3c51e8bd52d84fdf2545a4a2bc7af49765cda286b7bb30b1d4", size = 2389672 },
    { url = "https://files.pythonhosted.org/packages/74/1e/80a033ea4466338824974a34f418e7b034a7748bf906f56466f5caa434b0/chroma_hnswlib-0.7.6-cp312-cp312-manylinux_2_17_x86_64.manylinux2014_x86_64.whl", hash = "sha256:822ede968d25a2c88823ca078a58f92c9b5c4142e38c7c8b4c48178894a0a3c5", size = 2436986 },
]

[[package]]
name = "chromadb"
version = "1.0.6"
source = { registry = "https://pypi.org/simple" }
dependencies = [
    { name = "bcrypt" },
    { name = "build" },
    { name = "chroma-hnswlib" },
    { name = "fastapi" },
    { name = "grpcio" },
    { name = "httpx" },
    { name = "importlib-resources" },
    { name = "jsonschema" },
    { name = "kubernetes" },
    { name = "mmh3" },
    { name = "numpy" },
    { name = "onnxruntime" },
    { name = "opentelemetry-api" },
    { name = "opentelemetry-exporter-otlp-proto-grpc" },
    { name = "opentelemetry-instrumentation-fastapi" },
    { name = "opentelemetry-sdk" },
    { name = "orjson" },
    { name = "overrides" },
    { name = "posthog" },
    { name = "pydantic" },
    { name = "pypika" },
    { name = "pyyaml" },
    { name = "rich" },
    { name = "tenacity" },
    { name = "tokenizers" },
    { name = "tqdm" },
    { name = "typer" },
    { name = "typing-extensions" },
    { name = "uvicorn", extra = ["standard"] },
]
sdist = { url = "https://files.pythonhosted.org/packages/1b/75/e192613ed43a87351d6d6b55825d84cdb2fefeec1bcb9ca319e4e7ddc9fa/chromadb-1.0.6.tar.gz", hash = "sha256:3015d952cd1bce064a06265a44768b01a1e977314385574c2be26c3ba802f957", size = 1154314 }
wheels = [
    { url = "https://files.pythonhosted.org/packages/52/af/61ad8153b8c1be96a4d24bf1fcdda02d89a4ea6615927175daaae818a76c/chromadb-1.0.6-cp39-abi3-macosx_10_12_x86_64.whl", hash = "sha256:b8c4ca895803a38711b690cd9cd0c65e7186915403d2dc46a7f8342dde09ff76", size = 17623580 },
    { url = "https://files.pythonhosted.org/packages/02/76/07f6862cae1a497db52e5cbb321d465815e7e6c4dc1b91218e95fe8a8230/chromadb-1.0.6-cp39-abi3-macosx_11_0_arm64.whl", hash = "sha256:fa160bd792e320c3460bbd5389e5b008907e012d73583a484d35b7abc3dbdf32", size = 16915984 },
    { url = "https://files.pythonhosted.org/packages/9c/1d/87fef1593862ce43b4d9403ec7daa7649f9d8e54e1e561882a010b478638/chromadb-1.0.6-cp39-abi3-manylinux_2_17_aarch64.manylinux2014_aarch64.whl", hash = "sha256:15cef3cd93b5fd5de9c1a56f8ab4858534a522a09a4207996c8d94e564d303da", size = 17407440 },
    { url = "https://files.pythonhosted.org/packages/5d/55/6cf12977304b42503cd10953d56ded4f109982bf55f45f9b21f00c6be152/chromadb-1.0.6-cp39-abi3-manylinux_2_17_x86_64.manylinux2014_x86_64.whl", hash = "sha256:2d67081bb92f4366e22c2bd9157618cbef93daa274351816a95a0e6e1d1546ff", size = 18291216 },
    { url = "https://files.pythonhosted.org/packages/7b/5d/a277458f47ad8a1cdec10d08fc408ac6da188877536cc9e4bbf691a157c8/chromadb-1.0.6-cp39-abi3-win_amd64.whl", hash = "sha256:ea0de6c4210d984ea67717d9f932bcf912409427ca241014f49d3e22f79f3126", size = 18230710 },
]

[[package]]
name = "click"
version = "8.1.8"
source = { registry = "https://pypi.org/simple" }
dependencies = [
    { name = "colorama", marker = "sys_platform == 'win32'" },
]
sdist = { url = "https://files.pythonhosted.org/packages/b9/2e/0090cbf739cee7d23781ad4b89a9894a41538e4fcf4c31dcdd705b78eb8b/click-8.1.8.tar.gz", hash = "sha256:ed53c9d8990d83c2a27deae68e4ee337473f6330c040a31d4225c9574d16096a", size = 226593 }
wheels = [
    { url = "https://files.pythonhosted.org/packages/7e/d4/7ebdbd03970677812aac39c869717059dbb71a4cfc033ca6e5221787892c/click-8.1.8-py3-none-any.whl", hash = "sha256:63c132bbbed01578a06712a2d1f497bb62d9c1c0d329b7903a866228027263b2", size = 98188 },
]

[[package]]
name = "colorama"
version = "0.4.6"
source = { registry = "https://pypi.org/simple" }
sdist = { url = "https://files.pythonhosted.org/packages/d8/53/6f443c9a4a8358a93a6792e2acffb9d9d5cb0a5cfd8802644b7b1c9a02e4/colorama-0.4.6.tar.gz", hash = "sha256:08695f5cb7ed6e0531a20572697297273c47b8cae5a63ffc6d6ed5c201be6e44", size = 27697 }
wheels = [
    { url = "https://files.pythonhosted.org/packages/d1/d6/3965ed04c63042e047cb6a3e6ed1a63a35087b6a609aa3a15ed8ac56c221/colorama-0.4.6-py2.py3-none-any.whl", hash = "sha256:4f1d9991f5acc0ca119f9d443620b77f9d6b33703e51011c16baf57afb285fc6", size = 25335 },
]

[[package]]
name = "coloredlogs"
version = "15.0.1"
source = { registry = "https://pypi.org/simple" }
dependencies = [
    { name = "humanfriendly" },
]
sdist = { url = "https://files.pythonhosted.org/packages/cc/c7/eed8f27100517e8c0e6b923d5f0845d0cb99763da6fdee00478f91db7325/coloredlogs-15.0.1.tar.gz", hash = "sha256:7c991aa71a4577af2f82600d8f8f3a89f936baeaf9b50a9c197da014e5bf16b0", size = 278520 }
wheels = [
    { url = "https://files.pythonhosted.org/packages/a7/06/3d6badcf13db419e25b07041d9c7b4a2c331d3f4e7134445ec5df57714cd/coloredlogs-15.0.1-py2.py3-none-any.whl", hash = "sha256:612ee75c546f53e92e70049c9dbfcc18c935a2b9a53b66085ce9ef6a6e5c0934", size = 46018 },
]

[[package]]
name = "comm"
version = "0.2.2"
source = { registry = "https://pypi.org/simple" }
dependencies = [
    { name = "traitlets" },
]
sdist = { url = "https://files.pythonhosted.org/packages/e9/a8/fb783cb0abe2b5fded9f55e5703015cdf1c9c85b3669087c538dd15a6a86/comm-0.2.2.tar.gz", hash = "sha256:3fd7a84065306e07bea1773df6eb8282de51ba82f77c72f9c85716ab11fe980e", size = 6210 }
wheels = [
    { url = "https://files.pythonhosted.org/packages/e6/75/49e5bfe642f71f272236b5b2d2691cf915a7283cc0ceda56357b61daa538/comm-0.2.2-py3-none-any.whl", hash = "sha256:e6fb86cb70ff661ee8c9c14e7d36d6de3b4066f1441be4063df9c5009f0a64d3", size = 7180 },
]

[[package]]
name = "debugpy"
version = "1.8.14"
source = { registry = "https://pypi.org/simple" }
sdist = { url = "https://files.pythonhosted.org/packages/bd/75/087fe07d40f490a78782ff3b0a30e3968936854105487decdb33446d4b0e/debugpy-1.8.14.tar.gz", hash = "sha256:7cd287184318416850aa8b60ac90105837bb1e59531898c07569d197d2ed5322", size = 1641444 }
wheels = [
    { url = "https://files.pythonhosted.org/packages/d9/2a/ac2df0eda4898f29c46eb6713a5148e6f8b2b389c8ec9e425a4a1d67bf07/debugpy-1.8.14-cp312-cp312-macosx_14_0_universal2.whl", hash = "sha256:8899c17920d089cfa23e6005ad9f22582fd86f144b23acb9feeda59e84405b84", size = 2501268 },
    { url = "https://files.pythonhosted.org/packages/10/53/0a0cb5d79dd9f7039169f8bf94a144ad3efa52cc519940b3b7dde23bcb89/debugpy-1.8.14-cp312-cp312-manylinux_2_5_x86_64.manylinux1_x86_64.manylinux_2_17_x86_64.manylinux2014_x86_64.whl", hash = "sha256:f6bb5c0dcf80ad5dbc7b7d6eac484e2af34bdacdf81df09b6a3e62792b722826", size = 4221077 },
    { url = "https://files.pythonhosted.org/packages/f8/d5/84e01821f362327bf4828728aa31e907a2eca7c78cd7c6ec062780d249f8/debugpy-1.8.14-cp312-cp312-win32.whl", hash = "sha256:281d44d248a0e1791ad0eafdbbd2912ff0de9eec48022a5bfbc332957487ed3f", size = 5255127 },
    { url = "https://files.pythonhosted.org/packages/33/16/1ed929d812c758295cac7f9cf3dab5c73439c83d9091f2d91871e648093e/debugpy-1.8.14-cp312-cp312-win_amd64.whl", hash = "sha256:5aa56ef8538893e4502a7d79047fe39b1dae08d9ae257074c6464a7b290b806f", size = 5297249 },
    { url = "https://files.pythonhosted.org/packages/4d/e4/395c792b243f2367d84202dc33689aa3d910fb9826a7491ba20fc9e261f5/debugpy-1.8.14-cp313-cp313-macosx_14_0_universal2.whl", hash = "sha256:329a15d0660ee09fec6786acdb6e0443d595f64f5d096fc3e3ccf09a4259033f", size = 2485676 },
    { url = "https://files.pythonhosted.org/packages/ba/f1/6f2ee3f991327ad9e4c2f8b82611a467052a0fb0e247390192580e89f7ff/debugpy-1.8.14-cp313-cp313-manylinux_2_5_x86_64.manylinux1_x86_64.manylinux_2_17_x86_64.manylinux2014_x86_64.whl", hash = "sha256:0f920c7f9af409d90f5fd26e313e119d908b0dd2952c2393cd3247a462331f15", size = 4217514 },
    { url = "https://files.pythonhosted.org/packages/79/28/b9d146f8f2dc535c236ee09ad3e5ac899adb39d7a19b49f03ac95d216beb/debugpy-1.8.14-cp313-cp313-win32.whl", hash = "sha256:3784ec6e8600c66cbdd4ca2726c72d8ca781e94bce2f396cc606d458146f8f4e", size = 5254756 },
    { url = "https://files.pythonhosted.org/packages/e0/62/a7b4a57013eac4ccaef6977966e6bec5c63906dd25a86e35f155952e29a1/debugpy-1.8.14-cp313-cp313-win_amd64.whl", hash = "sha256:684eaf43c95a3ec39a96f1f5195a7ff3d4144e4a18d69bb66beeb1a6de605d6e", size = 5297119 },
    { url = "https://files.pythonhosted.org/packages/97/1a/481f33c37ee3ac8040d3d51fc4c4e4e7e61cb08b8bc8971d6032acc2279f/debugpy-1.8.14-py2.py3-none-any.whl", hash = "sha256:5cd9a579d553b6cb9759a7908a41988ee6280b961f24f63336835d9418216a20", size = 5256230 },
]

[[package]]
name = "decorator"
version = "5.2.1"
source = { registry = "https://pypi.org/simple" }
sdist = { url = "https://files.pythonhosted.org/packages/43/fa/6d96a0978d19e17b68d634497769987b16c8f4cd0a7a05048bec693caa6b/decorator-5.2.1.tar.gz", hash = "sha256:65f266143752f734b0a7cc83c46f4618af75b8c5911b00ccb61d0ac9b6da0360", size = 56711 }
wheels = [
    { url = "https://files.pythonhosted.org/packages/4e/8c/f3147f5c4b73e7550fe5f9352eaa956ae838d5c51eb58e7a25b9f3e2643b/decorator-5.2.1-py3-none-any.whl", hash = "sha256:d316bb415a2d9e2d2b3abcc4084c6502fc09240e292cd76a76afc106a1c8e04a", size = 9190 },
]

[[package]]
name = "defusedxml"
version = "0.7.1"
source = { registry = "https://pypi.org/simple" }
sdist = { url = "https://files.pythonhosted.org/packages/0f/d5/c66da9b79e5bdb124974bfe172b4daf3c984ebd9c2a06e2b8a4dc7331c72/defusedxml-0.7.1.tar.gz", hash = "sha256:1bb3032db185915b62d7c6209c5a8792be6a32ab2fedacc84e01b52c51aa3e69", size = 75520 }
wheels = [
    { url = "https://files.pythonhosted.org/packages/07/6c/aa3f2f849e01cb6a001cd8554a88d4c77c5c1a31c95bdf1cf9301e6d9ef4/defusedxml-0.7.1-py2.py3-none-any.whl", hash = "sha256:a352e7e428770286cc899e2542b6cdaedb2b4953ff269a210103ec58f6198a61", size = 25604 },
]

[[package]]
name = "deprecated"
version = "1.2.18"
source = { registry = "https://pypi.org/simple" }
dependencies = [
    { name = "wrapt" },
]
sdist = { url = "https://files.pythonhosted.org/packages/98/97/06afe62762c9a8a86af0cfb7bfdab22a43ad17138b07af5b1a58442690a2/deprecated-1.2.18.tar.gz", hash = "sha256:422b6f6d859da6f2ef57857761bfb392480502a64c3028ca9bbe86085d72115d", size = 2928744 }
wheels = [
    { url = "https://files.pythonhosted.org/packages/6e/c6/ac0b6c1e2d138f1002bcf799d330bd6d85084fece321e662a14223794041/Deprecated-1.2.18-py2.py3-none-any.whl", hash = "sha256:bd5011788200372a32418f888e326a09ff80d0214bd961147cfed01b5c018eec", size = 9998 },
]

[[package]]
name = "distlib"
version = "0.3.9"
source = { registry = "https://pypi.org/simple" }
sdist = { url = "https://files.pythonhosted.org/packages/0d/dd/1bec4c5ddb504ca60fc29472f3d27e8d4da1257a854e1d96742f15c1d02d/distlib-0.3.9.tar.gz", hash = "sha256:a60f20dea646b8a33f3e7772f74dc0b2d0772d2837ee1342a00645c81edf9403", size = 613923 }
wheels = [
    { url = "https://files.pythonhosted.org/packages/91/a1/cf2472db20f7ce4a6be1253a81cfdf85ad9c7885ffbed7047fb72c24cf87/distlib-0.3.9-py2.py3-none-any.whl", hash = "sha256:47f8c22fd27c27e25a65601af709b38e4f0a45ea4fc2e710f65755fa8caaaf87", size = 468973 },
]

[[package]]
name = "distro"
version = "1.9.0"
source = { registry = "https://pypi.org/simple" }
sdist = { url = "https://files.pythonhosted.org/packages/fc/f8/98eea607f65de6527f8a2e8885fc8015d3e6f5775df186e443e0964a11c3/distro-1.9.0.tar.gz", hash = "sha256:2fa77c6fd8940f116ee1d6b94a2f90b13b5ea8d019b98bc8bafdcabcdd9bdbed", size = 60722 }
wheels = [
    { url = "https://files.pythonhosted.org/packages/12/b3/231ffd4ab1fc9d679809f356cebee130ac7daa00d6d6f3206dd4fd137e9e/distro-1.9.0-py3-none-any.whl", hash = "sha256:7bffd925d65168f85027d8da9af6bddab658135b840670a223589bc0c8ef02b2", size = 20277 },
]

[[package]]
name = "durationpy"
version = "0.9"
source = { registry = "https://pypi.org/simple" }
sdist = { url = "https://files.pythonhosted.org/packages/31/e9/f49c4e7fccb77fa5c43c2480e09a857a78b41e7331a75e128ed5df45c56b/durationpy-0.9.tar.gz", hash = "sha256:fd3feb0a69a0057d582ef643c355c40d2fa1c942191f914d12203b1a01ac722a", size = 3186 }
wheels = [
    { url = "https://files.pythonhosted.org/packages/4c/a3/ac312faeceffd2d8f86bc6dcb5c401188ba5a01bc88e69bed97578a0dfcd/durationpy-0.9-py3-none-any.whl", hash = "sha256:e65359a7af5cedad07fb77a2dd3f390f8eb0b74cb845589fa6c057086834dd38", size = 3461 },
]

[[package]]
name = "executing"
version = "2.2.0"
source = { registry = "https://pypi.org/simple" }
sdist = { url = "https://files.pythonhosted.org/packages/91/50/a9d80c47ff289c611ff12e63f7c5d13942c65d68125160cefd768c73e6e4/executing-2.2.0.tar.gz", hash = "sha256:5d108c028108fe2551d1a7b2e8b713341e2cb4fc0aa7dcf966fa4327a5226755", size = 978693 }
wheels = [
    { url = "https://files.pythonhosted.org/packages/7b/8f/c4d9bafc34ad7ad5d8dc16dd1347ee0e507a52c3adb6bfa8887e1c6a26ba/executing-2.2.0-py2.py3-none-any.whl", hash = "sha256:11387150cad388d62750327a53d3339fad4888b39a6fe233c3afbb54ecffd3aa", size = 26702 },
]

[[package]]
name = "fastapi"
version = "0.115.9"
source = { registry = "https://pypi.org/simple" }
dependencies = [
    { name = "pydantic" },
    { name = "starlette" },
    { name = "typing-extensions" },
]
sdist = { url = "https://files.pythonhosted.org/packages/ab/dd/d854f85e70f7341b29e3fda754f2833aec197bd355f805238758e3bcd8ed/fastapi-0.115.9.tar.gz", hash = "sha256:9d7da3b196c5eed049bc769f9475cd55509a112fbe031c0ef2f53768ae68d13f", size = 293774 }
wheels = [
    { url = "https://files.pythonhosted.org/packages/32/b6/7517af5234378518f27ad35a7b24af9591bc500b8c1780929c1295999eb6/fastapi-0.115.9-py3-none-any.whl", hash = "sha256:4a439d7923e4de796bcc88b64e9754340fcd1574673cbd865ba8a99fe0d28c56", size = 94919 },
]

[[package]]
name = "fastjsonschema"
version = "2.21.1"
source = { registry = "https://pypi.org/simple" }
sdist = { url = "https://files.pythonhosted.org/packages/8b/50/4b769ce1ac4071a1ef6d86b1a3fb56cdc3a37615e8c5519e1af96cdac366/fastjsonschema-2.21.1.tar.gz", hash = "sha256:794d4f0a58f848961ba16af7b9c85a3e88cd360df008c59aac6fc5ae9323b5d4", size = 373939 }
wheels = [
    { url = "https://files.pythonhosted.org/packages/90/2b/0817a2b257fe88725c25589d89aec060581aabf668707a8d03b2e9e0cb2a/fastjsonschema-2.21.1-py3-none-any.whl", hash = "sha256:c9e5b7e908310918cf494a434eeb31384dd84a98b57a30bcb1f535015b554667", size = 23924 },
]

[[package]]
name = "filelock"
version = "3.18.0"
source = { registry = "https://pypi.org/simple" }
sdist = { url = "https://files.pythonhosted.org/packages/0a/10/c23352565a6544bdc5353e0b15fc1c563352101f30e24bf500207a54df9a/filelock-3.18.0.tar.gz", hash = "sha256:adbc88eabb99d2fec8c9c1b229b171f18afa655400173ddc653d5d01501fb9f2", size = 18075 }
wheels = [
    { url = "https://files.pythonhosted.org/packages/4d/36/2a115987e2d8c300a974597416d9de88f2444426de9571f4b59b2cca3acc/filelock-3.18.0-py3-none-any.whl", hash = "sha256:c401f4f8377c4464e6db25fff06205fd89bdd83b65eb0488ed1b160f780e21de", size = 16215 },
]

[[package]]
name = "flatbuffers"
version = "25.2.10"
source = { registry = "https://pypi.org/simple" }
sdist = { url = "https://files.pythonhosted.org/packages/e4/30/eb5dce7994fc71a2f685d98ec33cc660c0a5887db5610137e60d8cbc4489/flatbuffers-25.2.10.tar.gz", hash = "sha256:97e451377a41262f8d9bd4295cc836133415cc03d8cb966410a4af92eb00d26e", size = 22170 }
wheels = [
    { url = "https://files.pythonhosted.org/packages/b8/25/155f9f080d5e4bc0082edfda032ea2bc2b8fab3f4d25d46c1e9dd22a1a89/flatbuffers-25.2.10-py2.py3-none-any.whl", hash = "sha256:ebba5f4d5ea615af3f7fd70fc310636fbb2bbd1f566ac0a23d98dd412de50051", size = 30953 },
]

[[package]]
name = "fqdn"
version = "1.5.1"
source = { registry = "https://pypi.org/simple" }
sdist = { url = "https://files.pythonhosted.org/packages/30/3e/a80a8c077fd798951169626cde3e239adeba7dab75deb3555716415bd9b0/fqdn-1.5.1.tar.gz", hash = "sha256:105ed3677e767fb5ca086a0c1f4bb66ebc3c100be518f0e0d755d9eae164d89f", size = 6015 }
wheels = [
    { url = "https://files.pythonhosted.org/packages/cf/58/8acf1b3e91c58313ce5cb67df61001fc9dcd21be4fadb76c1a2d540e09ed/fqdn-1.5.1-py3-none-any.whl", hash = "sha256:3a179af3761e4df6eb2e026ff9e1a3033d3587bf980a0b1b2e1e5d08d7358014", size = 9121 },
]

[[package]]
name = "fsspec"
version = "2025.3.2"
source = { registry = "https://pypi.org/simple" }
sdist = { url = "https://files.pythonhosted.org/packages/45/d8/8425e6ba5fcec61a1d16e41b1b71d2bf9344f1fe48012c2b48b9620feae5/fsspec-2025.3.2.tar.gz", hash = "sha256:e52c77ef398680bbd6a98c0e628fbc469491282981209907bbc8aea76a04fdc6", size = 299281 }
wheels = [
    { url = "https://files.pythonhosted.org/packages/44/4b/e0cfc1a6f17e990f3e64b7d941ddc4acdc7b19d6edd51abf495f32b1a9e4/fsspec-2025.3.2-py3-none-any.whl", hash = "sha256:2daf8dc3d1dfa65b6aa37748d112773a7a08416f6c70d96b264c96476ecaf711", size = 194435 },
]

[[package]]
name = "gitdb"
version = "4.0.12"
source = { registry = "https://pypi.org/simple" }
dependencies = [
    { name = "smmap" },
]
sdist = { url = "https://files.pythonhosted.org/packages/72/94/63b0fc47eb32792c7ba1fe1b694daec9a63620db1e313033d18140c2320a/gitdb-4.0.12.tar.gz", hash = "sha256:5ef71f855d191a3326fcfbc0d5da835f26b13fbcba60c32c21091c349ffdb571", size = 394684 }
wheels = [
    { url = "https://files.pythonhosted.org/packages/a0/61/5c78b91c3143ed5c14207f463aecfc8f9dbb5092fb2869baf37c273b2705/gitdb-4.0.12-py3-none-any.whl", hash = "sha256:67073e15955400952c6565cc3e707c554a4eea2e428946f7a4c162fab9bd9bcf", size = 62794 },
]

[[package]]
name = "gitpython"
version = "3.1.44"
source = { registry = "https://pypi.org/simple" }
dependencies = [
    { name = "gitdb" },
]
sdist = { url = "https://files.pythonhosted.org/packages/c0/89/37df0b71473153574a5cdef8f242de422a0f5d26d7a9e231e6f169b4ad14/gitpython-3.1.44.tar.gz", hash = "sha256:c87e30b26253bf5418b01b0660f818967f3c503193838337fe5e573331249269", size = 214196 }
wheels = [
    { url = "https://files.pythonhosted.org/packages/1d/9a/4114a9057db2f1462d5c8f8390ab7383925fe1ac012eaa42402ad65c2963/GitPython-3.1.44-py3-none-any.whl", hash = "sha256:9e0e10cda9bed1ee64bc9a6de50e7e38a9c9943241cd7f585f6df3ed28011110", size = 207599 },
]

[[package]]
name = "google-auth"
version = "2.39.0"
source = { registry = "https://pypi.org/simple" }
dependencies = [
    { name = "cachetools" },
    { name = "pyasn1-modules" },
    { name = "rsa" },
]
sdist = { url = "https://files.pythonhosted.org/packages/cb/8e/8f45c9a32f73e786e954b8f9761c61422955d23c45d1e8c347f9b4b59e8e/google_auth-2.39.0.tar.gz", hash = "sha256:73222d43cdc35a3aeacbfdcaf73142a97839f10de930550d89ebfe1d0a00cde7", size = 274834 }
wheels = [
    { url = "https://files.pythonhosted.org/packages/ce/12/ad37a1ef86006d0a0117fc06a4a00bd461c775356b534b425f00dde208ea/google_auth-2.39.0-py2.py3-none-any.whl", hash = "sha256:0150b6711e97fb9f52fe599f55648950cc4540015565d8fbb31be2ad6e1548a2", size = 212319 },
]

[[package]]
name = "googleapis-common-protos"
version = "1.70.0"
source = { registry = "https://pypi.org/simple" }
dependencies = [
    { name = "protobuf" },
]
sdist = { url = "https://files.pythonhosted.org/packages/39/24/33db22342cf4a2ea27c9955e6713140fedd51e8b141b5ce5260897020f1a/googleapis_common_protos-1.70.0.tar.gz", hash = "sha256:0e1b44e0ea153e6594f9f394fef15193a68aaaea2d843f83e2742717ca753257", size = 145903 }
wheels = [
    { url = "https://files.pythonhosted.org/packages/86/f1/62a193f0227cf15a920390abe675f386dec35f7ae3ffe6da582d3ade42c7/googleapis_common_protos-1.70.0-py3-none-any.whl", hash = "sha256:b8bfcca8c25a2bb253e0e0b0adaf8c00773e5e6af6fd92397576680b807e0fd8", size = 294530 },
]

[[package]]
name = "grpcio"
version = "1.71.0"
source = { registry = "https://pypi.org/simple" }
sdist = { url = "https://files.pythonhosted.org/packages/1c/95/aa11fc09a85d91fbc7dd405dcb2a1e0256989d67bf89fa65ae24b3ba105a/grpcio-1.71.0.tar.gz", hash = "sha256:2b85f7820475ad3edec209d3d89a7909ada16caab05d3f2e08a7e8ae3200a55c", size = 12549828 }
wheels = [
    { url = "https://files.pythonhosted.org/packages/4c/83/bd4b6a9ba07825bd19c711d8b25874cd5de72c2a3fbf635c3c344ae65bd2/grpcio-1.71.0-cp312-cp312-linux_armv7l.whl", hash = "sha256:0ff35c8d807c1c7531d3002be03221ff9ae15712b53ab46e2a0b4bb271f38537", size = 5184101 },
    { url = "https://files.pythonhosted.org/packages/31/ea/2e0d90c0853568bf714693447f5c73272ea95ee8dad107807fde740e595d/grpcio-1.71.0-cp312-cp312-macosx_10_14_universal2.whl", hash = "sha256:b78a99cd1ece4be92ab7c07765a0b038194ded2e0a26fd654591ee136088d8d7", size = 11310927 },
    { url = "https://files.pythonhosted.org/packages/ac/bc/07a3fd8af80467390af491d7dc66882db43884128cdb3cc8524915e0023c/grpcio-1.71.0-cp312-cp312-manylinux_2_17_aarch64.whl", hash = "sha256:dc1a1231ed23caac1de9f943d031f1bc38d0f69d2a3b243ea0d664fc1fbd7fec", size = 5654280 },
    { url = "https://files.pythonhosted.org/packages/16/af/21f22ea3eed3d0538b6ef7889fce1878a8ba4164497f9e07385733391e2b/grpcio-1.71.0-cp312-cp312-manylinux_2_17_i686.manylinux2014_i686.whl", hash = "sha256:e6beeea5566092c5e3c4896c6d1d307fb46b1d4bdf3e70c8340b190a69198594", size = 6312051 },
    { url = "https://files.pythonhosted.org/packages/49/9d/e12ddc726dc8bd1aa6cba67c85ce42a12ba5b9dd75d5042214a59ccf28ce/grpcio-1.71.0-cp312-cp312-manylinux_2_17_x86_64.manylinux2014_x86_64.whl", hash = "sha256:d5170929109450a2c031cfe87d6716f2fae39695ad5335d9106ae88cc32dc84c", size = 5910666 },
    { url = "https://files.pythonhosted.org/packages/d9/e9/38713d6d67aedef738b815763c25f092e0454dc58e77b1d2a51c9d5b3325/grpcio-1.71.0-cp312-cp312-musllinux_1_1_aarch64.whl", hash = "sha256:5b08d03ace7aca7b2fadd4baf291139b4a5f058805a8327bfe9aece7253b6d67", size = 6012019 },
    { url = "https://files.pythonhosted.org/packages/80/da/4813cd7adbae6467724fa46c952d7aeac5e82e550b1c62ed2aeb78d444ae/grpcio-1.71.0-cp312-cp312-musllinux_1_1_i686.whl", hash = "sha256:f903017db76bf9cc2b2d8bdd37bf04b505bbccad6be8a81e1542206875d0e9db", size = 6637043 },
    { url = "https://files.pythonhosted.org/packages/52/ca/c0d767082e39dccb7985c73ab4cf1d23ce8613387149e9978c70c3bf3b07/grpcio-1.71.0-cp312-cp312-musllinux_1_1_x86_64.whl", hash = "sha256:469f42a0b410883185eab4689060a20488a1a0a00f8bbb3cbc1061197b4c5a79", size = 6186143 },
    { url = "https://files.pythonhosted.org/packages/00/61/7b2c8ec13303f8fe36832c13d91ad4d4ba57204b1c723ada709c346b2271/grpcio-1.71.0-cp312-cp312-win32.whl", hash = "sha256:ad9f30838550695b5eb302add33f21f7301b882937460dd24f24b3cc5a95067a", size = 3604083 },
    { url = "https://files.pythonhosted.org/packages/fd/7c/1e429c5fb26122055d10ff9a1d754790fb067d83c633ff69eddcf8e3614b/grpcio-1.71.0-cp312-cp312-win_amd64.whl", hash = "sha256:652350609332de6dac4ece254e5d7e1ff834e203d6afb769601f286886f6f3a8", size = 4272191 },
    { url = "https://files.pythonhosted.org/packages/04/dd/b00cbb45400d06b26126dcfdbdb34bb6c4f28c3ebbd7aea8228679103ef6/grpcio-1.71.0-cp313-cp313-linux_armv7l.whl", hash = "sha256:cebc1b34ba40a312ab480ccdb396ff3c529377a2fce72c45a741f7215bfe8379", size = 5184138 },
    { url = "https://files.pythonhosted.org/packages/ed/0a/4651215983d590ef53aac40ba0e29dda941a02b097892c44fa3357e706e5/grpcio-1.71.0-cp313-cp313-macosx_10_14_universal2.whl", hash = "sha256:85da336e3649a3d2171e82f696b5cad2c6231fdd5bad52616476235681bee5b3", size = 11310747 },
    { url = "https://files.pythonhosted.org/packages/57/a3/149615b247f321e13f60aa512d3509d4215173bdb982c9098d78484de216/grpcio-1.71.0-cp313-cp313-manylinux_2_17_aarch64.whl", hash = "sha256:f9a412f55bb6e8f3bb000e020dbc1e709627dcb3a56f6431fa7076b4c1aab0db", size = 5653991 },
    { url = "https://files.pythonhosted.org/packages/ca/56/29432a3e8d951b5e4e520a40cd93bebaa824a14033ea8e65b0ece1da6167/grpcio-1.71.0-cp313-cp313-manylinux_2_17_i686.manylinux2014_i686.whl", hash = "sha256:47be9584729534660416f6d2a3108aaeac1122f6b5bdbf9fd823e11fe6fbaa29", size = 6312781 },
    { url = "https://files.pythonhosted.org/packages/a3/f8/286e81a62964ceb6ac10b10925261d4871a762d2a763fbf354115f9afc98/grpcio-1.71.0-cp313-cp313-manylinux_2_17_x86_64.manylinux2014_x86_64.whl", hash = "sha256:7c9c80ac6091c916db81131d50926a93ab162a7e97e4428ffc186b6e80d6dda4", size = 5910479 },
    { url = "https://files.pythonhosted.org/packages/35/67/d1febb49ec0f599b9e6d4d0d44c2d4afdbed9c3e80deb7587ec788fcf252/grpcio-1.71.0-cp313-cp313-musllinux_1_1_aarch64.whl", hash = "sha256:789d5e2a3a15419374b7b45cd680b1e83bbc1e52b9086e49308e2c0b5bbae6e3", size = 6013262 },
    { url = "https://files.pythonhosted.org/packages/a1/04/f9ceda11755f0104a075ad7163fc0d96e2e3a9fe25ef38adfc74c5790daf/grpcio-1.71.0-cp313-cp313-musllinux_1_1_i686.whl", hash = "sha256:1be857615e26a86d7363e8a163fade914595c81fec962b3d514a4b1e8760467b", size = 6643356 },
    { url = "https://files.pythonhosted.org/packages/fb/ce/236dbc3dc77cf9a9242adcf1f62538734ad64727fabf39e1346ad4bd5c75/grpcio-1.71.0-cp313-cp313-musllinux_1_1_x86_64.whl", hash = "sha256:a76d39b5fafd79ed604c4be0a869ec3581a172a707e2a8d7a4858cb05a5a7637", size = 6186564 },
    { url = "https://files.pythonhosted.org/packages/10/fd/b3348fce9dd4280e221f513dd54024e765b21c348bc475516672da4218e9/grpcio-1.71.0-cp313-cp313-win32.whl", hash = "sha256:74258dce215cb1995083daa17b379a1a5a87d275387b7ffe137f1d5131e2cfbb", size = 3601890 },
    { url = "https://files.pythonhosted.org/packages/be/f8/db5d5f3fc7e296166286c2a397836b8b042f7ad1e11028d82b061701f0f7/grpcio-1.71.0-cp313-cp313-win_amd64.whl", hash = "sha256:22c3bc8d488c039a199f7a003a38cb7635db6656fa96437a8accde8322ce2366", size = 4273308 },
]

[[package]]
name = "h11"
version = "0.14.0"
source = { registry = "https://pypi.org/simple" }
sdist = { url = "https://files.pythonhosted.org/packages/f5/38/3af3d3633a34a3316095b39c8e8fb4853a28a536e55d347bd8d8e9a14b03/h11-0.14.0.tar.gz", hash = "sha256:8f19fbbe99e72420ff35c00b27a34cb9937e902a8b810e2c88300c6f0a3b699d", size = 100418 }
wheels = [
    { url = "https://files.pythonhosted.org/packages/95/04/ff642e65ad6b90db43e668d70ffb6736436c7ce41fcc549f4e9472234127/h11-0.14.0-py3-none-any.whl", hash = "sha256:e3fe4ac4b851c468cc8363d500db52c2ead036020723024a109d37346efaa761", size = 58259 },
]

[[package]]
name = "httpcore"
version = "1.0.8"
source = { registry = "https://pypi.org/simple" }
dependencies = [
    { name = "certifi" },
    { name = "h11" },
]
sdist = { url = "https://files.pythonhosted.org/packages/9f/45/ad3e1b4d448f22c0cff4f5692f5ed0666658578e358b8d58a19846048059/httpcore-1.0.8.tar.gz", hash = "sha256:86e94505ed24ea06514883fd44d2bc02d90e77e7979c8eb71b90f41d364a1bad", size = 85385 }
wheels = [
    { url = "https://files.pythonhosted.org/packages/18/8d/f052b1e336bb2c1fc7ed1aaed898aa570c0b61a09707b108979d9fc6e308/httpcore-1.0.8-py3-none-any.whl", hash = "sha256:5254cf149bcb5f75e9d1b2b9f729ea4a4b883d1ad7379fc632b727cec23674be", size = 78732 },
]

[[package]]
name = "httptools"
version = "0.6.4"
source = { registry = "https://pypi.org/simple" }
sdist = { url = "https://files.pythonhosted.org/packages/a7/9a/ce5e1f7e131522e6d3426e8e7a490b3a01f39a6696602e1c4f33f9e94277/httptools-0.6.4.tar.gz", hash = "sha256:4e93eee4add6493b59a5c514da98c939b244fce4a0d8879cd3f466562f4b7d5c", size = 240639 }
wheels = [
    { url = "https://files.pythonhosted.org/packages/bb/0e/d0b71465c66b9185f90a091ab36389a7352985fe857e352801c39d6127c8/httptools-0.6.4-cp312-cp312-macosx_10_13_universal2.whl", hash = "sha256:df017d6c780287d5c80601dafa31f17bddb170232d85c066604d8558683711a2", size = 200683 },
    { url = "https://files.pythonhosted.org/packages/e2/b8/412a9bb28d0a8988de3296e01efa0bd62068b33856cdda47fe1b5e890954/httptools-0.6.4-cp312-cp312-macosx_11_0_arm64.whl", hash = "sha256:85071a1e8c2d051b507161f6c3e26155b5c790e4e28d7f236422dbacc2a9cc44", size = 104337 },
    { url = "https://files.pythonhosted.org/packages/9b/01/6fb20be3196ffdc8eeec4e653bc2a275eca7f36634c86302242c4fbb2760/httptools-0.6.4-cp312-cp312-manylinux_2_17_aarch64.manylinux2014_aarch64.whl", hash = "sha256:69422b7f458c5af875922cdb5bd586cc1f1033295aa9ff63ee196a87519ac8e1", size = 508796 },
    { url = "https://files.pythonhosted.org/packages/f7/d8/b644c44acc1368938317d76ac991c9bba1166311880bcc0ac297cb9d6bd7/httptools-0.6.4-cp312-cp312-manylinux_2_5_x86_64.manylinux1_x86_64.manylinux_2_17_x86_64.manylinux2014_x86_64.whl", hash = "sha256:16e603a3bff50db08cd578d54f07032ca1631450ceb972c2f834c2b860c28ea2", size = 510837 },
    { url = "https://files.pythonhosted.org/packages/52/d8/254d16a31d543073a0e57f1c329ca7378d8924e7e292eda72d0064987486/httptools-0.6.4-cp312-cp312-musllinux_1_2_aarch64.whl", hash = "sha256:ec4f178901fa1834d4a060320d2f3abc5c9e39766953d038f1458cb885f47e81", size = 485289 },
    { url = "https://files.pythonhosted.org/packages/5f/3c/4aee161b4b7a971660b8be71a92c24d6c64372c1ab3ae7f366b3680df20f/httptools-0.6.4-cp312-cp312-musllinux_1_2_x86_64.whl", hash = "sha256:f9eb89ecf8b290f2e293325c646a211ff1c2493222798bb80a530c5e7502494f", size = 489779 },
    { url = "https://files.pythonhosted.org/packages/12/b7/5cae71a8868e555f3f67a50ee7f673ce36eac970f029c0c5e9d584352961/httptools-0.6.4-cp312-cp312-win_amd64.whl", hash = "sha256:db78cb9ca56b59b016e64b6031eda5653be0589dba2b1b43453f6e8b405a0970", size = 88634 },
    { url = "https://files.pythonhosted.org/packages/94/a3/9fe9ad23fd35f7de6b91eeb60848986058bd8b5a5c1e256f5860a160cc3e/httptools-0.6.4-cp313-cp313-macosx_10_13_universal2.whl", hash = "sha256:ade273d7e767d5fae13fa637f4d53b6e961fb7fd93c7797562663f0171c26660", size = 197214 },
    { url = "https://files.pythonhosted.org/packages/ea/d9/82d5e68bab783b632023f2fa31db20bebb4e89dfc4d2293945fd68484ee4/httptools-0.6.4-cp313-cp313-macosx_11_0_arm64.whl", hash = "sha256:856f4bc0478ae143bad54a4242fccb1f3f86a6e1be5548fecfd4102061b3a083", size = 102431 },
    { url = "https://files.pythonhosted.org/packages/96/c1/cb499655cbdbfb57b577734fde02f6fa0bbc3fe9fb4d87b742b512908dff/httptools-0.6.4-cp313-cp313-manylinux_2_17_aarch64.manylinux2014_aarch64.whl", hash = "sha256:322d20ea9cdd1fa98bd6a74b77e2ec5b818abdc3d36695ab402a0de8ef2865a3", size = 473121 },
    { url = "https://files.pythonhosted.org/packages/af/71/ee32fd358f8a3bb199b03261f10921716990808a675d8160b5383487a317/httptools-0.6.4-cp313-cp313-manylinux_2_5_x86_64.manylinux1_x86_64.manylinux_2_17_x86_64.manylinux2014_x86_64.whl", hash = "sha256:4d87b29bd4486c0093fc64dea80231f7c7f7eb4dc70ae394d70a495ab8436071", size = 473805 },
    { url = "https://files.pythonhosted.org/packages/8a/0a/0d4df132bfca1507114198b766f1737d57580c9ad1cf93c1ff673e3387be/httptools-0.6.4-cp313-cp313-musllinux_1_2_aarch64.whl", hash = "sha256:342dd6946aa6bda4b8f18c734576106b8a31f2fe31492881a9a160ec84ff4bd5", size = 448858 },
    { url = "https://files.pythonhosted.org/packages/1e/6a/787004fdef2cabea27bad1073bf6a33f2437b4dbd3b6fb4a9d71172b1c7c/httptools-0.6.4-cp313-cp313-musllinux_1_2_x86_64.whl", hash = "sha256:4b36913ba52008249223042dca46e69967985fb4051951f94357ea681e1f5dc0", size = 452042 },
    { url = "https://files.pythonhosted.org/packages/4d/dc/7decab5c404d1d2cdc1bb330b1bf70e83d6af0396fd4fc76fc60c0d522bf/httptools-0.6.4-cp313-cp313-win_amd64.whl", hash = "sha256:28908df1b9bb8187393d5b5db91435ccc9c8e891657f9cbb42a2541b44c82fc8", size = 87682 },
]

[[package]]
name = "httpx"
version = "0.28.1"
source = { registry = "https://pypi.org/simple" }
dependencies = [
    { name = "anyio" },
    { name = "certifi" },
    { name = "httpcore" },
    { name = "idna" },
]
sdist = { url = "https://files.pythonhosted.org/packages/b1/df/48c586a5fe32a0f01324ee087459e112ebb7224f646c0b5023f5e79e9956/httpx-0.28.1.tar.gz", hash = "sha256:75e98c5f16b0f35b567856f597f06ff2270a374470a5c2392242528e3e3e42fc", size = 141406 }
wheels = [
    { url = "https://files.pythonhosted.org/packages/2a/39/e50c7c3a983047577ee07d2a9e53faf5a69493943ec3f6a384bdc792deb2/httpx-0.28.1-py3-none-any.whl", hash = "sha256:d909fcccc110f8c7faf814ca82a9a4d816bc5a6dbfea25d6591d6985b8ba59ad", size = 73517 },
]

[[package]]
name = "huggingface-hub"
version = "0.30.2"
source = { registry = "https://pypi.org/simple" }
dependencies = [
    { name = "filelock" },
    { name = "fsspec" },
    { name = "packaging" },
    { name = "pyyaml" },
    { name = "requests" },
    { name = "tqdm" },
    { name = "typing-extensions" },
]
sdist = { url = "https://files.pythonhosted.org/packages/df/22/8eb91736b1dcb83d879bd49050a09df29a57cc5cd9f38e48a4b1c45ee890/huggingface_hub-0.30.2.tar.gz", hash = "sha256:9a7897c5b6fd9dad3168a794a8998d6378210f5b9688d0dfc180b1a228dc2466", size = 400868 }
wheels = [
    { url = "https://files.pythonhosted.org/packages/93/27/1fb384a841e9661faad1c31cbfa62864f59632e876df5d795234da51c395/huggingface_hub-0.30.2-py3-none-any.whl", hash = "sha256:68ff05969927058cfa41df4f2155d4bb48f5f54f719dd0390103eefa9b191e28", size = 481433 },
]

[[package]]
name = "humanfriendly"
version = "10.0"
source = { registry = "https://pypi.org/simple" }
dependencies = [
    { name = "pyreadline3", marker = "sys_platform == 'win32'" },
]
sdist = { url = "https://files.pythonhosted.org/packages/cc/3f/2c29224acb2e2df4d2046e4c73ee2662023c58ff5b113c4c1adac0886c43/humanfriendly-10.0.tar.gz", hash = "sha256:6b0b831ce8f15f7300721aa49829fc4e83921a9a301cc7f606be6686a2288ddc", size = 360702 }
wheels = [
    { url = "https://files.pythonhosted.org/packages/f0/0f/310fb31e39e2d734ccaa2c0fb981ee41f7bd5056ce9bc29b2248bd569169/humanfriendly-10.0-py2.py3-none-any.whl", hash = "sha256:1697e1a8a8f550fd43c2865cd84542fc175a61dcb779b6fee18cf6b6ccba1477", size = 86794 },
]

[[package]]
name = "identify"
version = "2.6.10"
source = { registry = "https://pypi.org/simple" }
sdist = { url = "https://files.pythonhosted.org/packages/0c/83/b6ea0334e2e7327084a46aaaf71f2146fc061a192d6518c0d020120cd0aa/identify-2.6.10.tar.gz", hash = "sha256:45e92fd704f3da71cc3880036633f48b4b7265fd4de2b57627cb157216eb7eb8", size = 99201 }
wheels = [
    { url = "https://files.pythonhosted.org/packages/2b/d3/85feeba1d097b81a44bcffa6a0beab7b4dfffe78e82fc54978d3ac380736/identify-2.6.10-py2.py3-none-any.whl", hash = "sha256:5f34248f54136beed1a7ba6a6b5c4b6cf21ff495aac7c359e1ef831ae3b8ab25", size = 99101 },
]

[[package]]
name = "idna"
version = "3.10"
source = { registry = "https://pypi.org/simple" }
sdist = { url = "https://files.pythonhosted.org/packages/f1/70/7703c29685631f5a7590aa73f1f1d3fa9a380e654b86af429e0934a32f7d/idna-3.10.tar.gz", hash = "sha256:12f65c9b470abda6dc35cf8e63cc574b1c52b11df2c86030af0ac09b01b13ea9", size = 190490 }
wheels = [
    { url = "https://files.pythonhosted.org/packages/76/c6/c88e154df9c4e1a2a66ccf0005a88dfb2650c1dffb6f5ce603dfbd452ce3/idna-3.10-py3-none-any.whl", hash = "sha256:946d195a0d259cbba61165e88e65941f16e9b36ea6ddb97f00452bae8b1287d3", size = 70442 },
]

[[package]]
name = "importlib-metadata"
version = "8.6.1"
source = { registry = "https://pypi.org/simple" }
dependencies = [
    { name = "zipp" },
]
sdist = { url = "https://files.pythonhosted.org/packages/33/08/c1395a292bb23fd03bdf572a1357c5a733d3eecbab877641ceacab23db6e/importlib_metadata-8.6.1.tar.gz", hash = "sha256:310b41d755445d74569f993ccfc22838295d9fe005425094fad953d7f15c8580", size = 55767 }
wheels = [
    { url = "https://files.pythonhosted.org/packages/79/9d/0fb148dc4d6fa4a7dd1d8378168d9b4cd8d4560a6fbf6f0121c5fc34eb68/importlib_metadata-8.6.1-py3-none-any.whl", hash = "sha256:02a89390c1e15fdfdc0d7c6b25cb3e62650d0494005c97d6f148bf5b9787525e", size = 26971 },
]

[[package]]
name = "importlib-resources"
version = "6.5.2"
source = { registry = "https://pypi.org/simple" }
sdist = { url = "https://files.pythonhosted.org/packages/cf/8c/f834fbf984f691b4f7ff60f50b514cc3de5cc08abfc3295564dd89c5e2e7/importlib_resources-6.5.2.tar.gz", hash = "sha256:185f87adef5bcc288449d98fb4fba07cea78bc036455dd44c5fc4a2fe78fed2c", size = 44693 }
wheels = [
    { url = "https://files.pythonhosted.org/packages/a4/ed/1f1afb2e9e7f38a545d628f864d562a5ae64fe6f7a10e28ffb9b185b4e89/importlib_resources-6.5.2-py3-none-any.whl", hash = "sha256:789cfdc3ed28c78b67a06acb8126751ced69a3d5f79c095a98298cd8a760ccec", size = 37461 },
]

[[package]]
name = "iniconfig"
version = "2.1.0"
source = { registry = "https://pypi.org/simple" }
sdist = { url = "https://files.pythonhosted.org/packages/f2/97/ebf4da567aa6827c909642694d71c9fcf53e5b504f2d96afea02718862f3/iniconfig-2.1.0.tar.gz", hash = "sha256:3abbd2e30b36733fee78f9c7f7308f2d0050e88f0087fd25c2645f63c773e1c7", size = 4793 }
wheels = [
    { url = "https://files.pythonhosted.org/packages/2c/e1/e6716421ea10d38022b952c159d5161ca1193197fb744506875fbb87ea7b/iniconfig-2.1.0-py3-none-any.whl", hash = "sha256:9deba5723312380e77435581c6bf4935c94cbfab9b1ed33ef8d238ea168eb760", size = 6050 },
]

[[package]]
name = "ipykernel"
version = "6.29.5"
source = { registry = "https://pypi.org/simple" }
dependencies = [
    { name = "appnope", marker = "sys_platform == 'darwin'" },
    { name = "comm" },
    { name = "debugpy" },
    { name = "ipython" },
    { name = "jupyter-client" },
    { name = "jupyter-core" },
    { name = "matplotlib-inline" },
    { name = "nest-asyncio" },
    { name = "packaging" },
    { name = "psutil" },
    { name = "pyzmq" },
    { name = "tornado" },
    { name = "traitlets" },
]
sdist = { url = "https://files.pythonhosted.org/packages/e9/5c/67594cb0c7055dc50814b21731c22a601101ea3b1b50a9a1b090e11f5d0f/ipykernel-6.29.5.tar.gz", hash = "sha256:f093a22c4a40f8828f8e330a9c297cb93dcab13bd9678ded6de8e5cf81c56215", size = 163367 }
wheels = [
    { url = "https://files.pythonhosted.org/packages/94/5c/368ae6c01c7628438358e6d337c19b05425727fbb221d2a3c4303c372f42/ipykernel-6.29.5-py3-none-any.whl", hash = "sha256:afdb66ba5aa354b09b91379bac28ae4afebbb30e8b39510c9690afb7a10421b5", size = 117173 },
]

[[package]]
name = "ipython"
version = "9.1.0"
source = { registry = "https://pypi.org/simple" }
dependencies = [
    { name = "colorama", marker = "sys_platform == 'win32'" },
    { name = "decorator" },
    { name = "ipython-pygments-lexers" },
    { name = "jedi" },
    { name = "matplotlib-inline" },
    { name = "pexpect", marker = "sys_platform != 'emscripten' and sys_platform != 'win32'" },
    { name = "prompt-toolkit" },
    { name = "pygments" },
    { name = "stack-data" },
    { name = "traitlets" },
]
sdist = { url = "https://files.pythonhosted.org/packages/70/9a/6b8984bedc990f3a4aa40ba8436dea27e23d26a64527de7c2e5e12e76841/ipython-9.1.0.tar.gz", hash = "sha256:a47e13a5e05e02f3b8e1e7a0f9db372199fe8c3763532fe7a1e0379e4e135f16", size = 4373688 }
wheels = [
    { url = "https://files.pythonhosted.org/packages/b2/9d/4ff2adf55d1b6e3777b0303fdbe5b723f76e46cba4a53a32fe82260d2077/ipython-9.1.0-py3-none-any.whl", hash = "sha256:2df07257ec2f84a6b346b8d83100bcf8fa501c6e01ab75cd3799b0bb253b3d2a", size = 604053 },
]

[[package]]
name = "ipython-pygments-lexers"
version = "1.1.1"
source = { registry = "https://pypi.org/simple" }
dependencies = [
    { name = "pygments" },
]
sdist = { url = "https://files.pythonhosted.org/packages/ef/4c/5dd1d8af08107f88c7f741ead7a40854b8ac24ddf9ae850afbcf698aa552/ipython_pygments_lexers-1.1.1.tar.gz", hash = "sha256:09c0138009e56b6854f9535736f4171d855c8c08a563a0dcd8022f78355c7e81", size = 8393 }
wheels = [
    { url = "https://files.pythonhosted.org/packages/d9/33/1f075bf72b0b747cb3288d011319aaf64083cf2efef8354174e3ed4540e2/ipython_pygments_lexers-1.1.1-py3-none-any.whl", hash = "sha256:a9462224a505ade19a605f71f8fa63c2048833ce50abc86768a0d81d876dc81c", size = 8074 },
]

[[package]]
name = "isoduration"
version = "20.11.0"
source = { registry = "https://pypi.org/simple" }
dependencies = [
    { name = "arrow" },
]
sdist = { url = "https://files.pythonhosted.org/packages/7c/1a/3c8edc664e06e6bd06cce40c6b22da5f1429aa4224d0c590f3be21c91ead/isoduration-20.11.0.tar.gz", hash = "sha256:ac2f9015137935279eac671f94f89eb00584f940f5dc49462a0c4ee692ba1bd9", size = 11649 }
wheels = [
    { url = "https://files.pythonhosted.org/packages/7b/55/e5326141505c5d5e34c5e0935d2908a74e4561eca44108fbfb9c13d2911a/isoduration-20.11.0-py3-none-any.whl", hash = "sha256:b2904c2a4228c3d44f409c8ae8e2370eb21a26f7ac2ec5446df141dde3452042", size = 11321 },
]

[[package]]
name = "jedi"
version = "0.19.2"
source = { registry = "https://pypi.org/simple" }
dependencies = [
    { name = "parso" },
]
sdist = { url = "https://files.pythonhosted.org/packages/72/3a/79a912fbd4d8dd6fbb02bf69afd3bb72cf0c729bb3063c6f4498603db17a/jedi-0.19.2.tar.gz", hash = "sha256:4770dc3de41bde3966b02eb84fbcf557fb33cce26ad23da12c742fb50ecb11f0", size = 1231287 }
wheels = [
    { url = "https://files.pythonhosted.org/packages/c0/5a/9cac0c82afec3d09ccd97c8b6502d48f165f9124db81b4bcb90b4af974ee/jedi-0.19.2-py2.py3-none-any.whl", hash = "sha256:a8ef22bde8490f57fe5c7681a3c83cb58874daf72b4784de3cce5b6ef6edb5b9", size = 1572278 },
]

[[package]]
name = "jinja2"
version = "3.1.6"
source = { registry = "https://pypi.org/simple" }
dependencies = [
    { name = "markupsafe" },
]
sdist = { url = "https://files.pythonhosted.org/packages/df/bf/f7da0350254c0ed7c72f3e33cef02e048281fec7ecec5f032d4aac52226b/jinja2-3.1.6.tar.gz", hash = "sha256:0137fb05990d35f1275a587e9aee6d56da821fc83491a0fb838183be43f66d6d", size = 245115 }
wheels = [
    { url = "https://files.pythonhosted.org/packages/62/a1/3d680cbfd5f4b8f15abc1d571870c5fc3e594bb582bc3b64ea099db13e56/jinja2-3.1.6-py3-none-any.whl", hash = "sha256:85ece4451f492d0c13c5dd7c13a64681a86afae63a5f347908daf103ce6d2f67", size = 134899 },
]

[[package]]
name = "joblib"
version = "1.4.2"
source = { registry = "https://pypi.org/simple" }
sdist = { url = "https://files.pythonhosted.org/packages/64/33/60135848598c076ce4b231e1b1895170f45fbcaeaa2c9d5e38b04db70c35/joblib-1.4.2.tar.gz", hash = "sha256:2382c5816b2636fbd20a09e0f4e9dad4736765fdfb7dca582943b9c1366b3f0e", size = 2116621 }
wheels = [
    { url = "https://files.pythonhosted.org/packages/91/29/df4b9b42f2be0b623cbd5e2140cafcaa2bef0759a00b7b70104dcfe2fb51/joblib-1.4.2-py3-none-any.whl", hash = "sha256:06d478d5674cbc267e7496a410ee875abd68e4340feff4490bcb7afb88060ae6", size = 301817 },
]

[[package]]
name = "json5"
version = "0.12.0"
source = { registry = "https://pypi.org/simple" }
sdist = { url = "https://files.pythonhosted.org/packages/12/be/c6c745ec4c4539b25a278b70e29793f10382947df0d9efba2fa09120895d/json5-0.12.0.tar.gz", hash = "sha256:0b4b6ff56801a1c7dc817b0241bca4ce474a0e6a163bfef3fc594d3fd263ff3a", size = 51907 }
wheels = [
    { url = "https://files.pythonhosted.org/packages/41/9f/3500910d5a98549e3098807493851eeef2b89cdd3032227558a104dfe926/json5-0.12.0-py3-none-any.whl", hash = "sha256:6d37aa6c08b0609f16e1ec5ff94697e2cbbfbad5ac112afa05794da9ab7810db", size = 36079 },
]

[[package]]
name = "jsonpointer"
version = "3.0.0"
source = { registry = "https://pypi.org/simple" }
sdist = { url = "https://files.pythonhosted.org/packages/6a/0a/eebeb1fa92507ea94016a2a790b93c2ae41a7e18778f85471dc54475ed25/jsonpointer-3.0.0.tar.gz", hash = "sha256:2b2d729f2091522d61c3b31f82e11870f60b68f43fbc705cb76bf4b832af59ef", size = 9114 }
wheels = [
    { url = "https://files.pythonhosted.org/packages/71/92/5e77f98553e9e75130c78900d000368476aed74276eb8ae8796f65f00918/jsonpointer-3.0.0-py2.py3-none-any.whl", hash = "sha256:13e088adc14fca8b6aa8177c044e12701e6ad4b28ff10e65f2267a90109c9942", size = 7595 },
]

[[package]]
name = "jsonschema"
version = "4.23.0"
source = { registry = "https://pypi.org/simple" }
dependencies = [
    { name = "attrs" },
    { name = "jsonschema-specifications" },
    { name = "referencing" },
    { name = "rpds-py" },
]
sdist = { url = "https://files.pythonhosted.org/packages/38/2e/03362ee4034a4c917f697890ccd4aec0800ccf9ded7f511971c75451deec/jsonschema-4.23.0.tar.gz", hash = "sha256:d71497fef26351a33265337fa77ffeb82423f3ea21283cd9467bb03999266bc4", size = 325778 }
wheels = [
    { url = "https://files.pythonhosted.org/packages/69/4a/4f9dbeb84e8850557c02365a0eee0649abe5eb1d84af92a25731c6c0f922/jsonschema-4.23.0-py3-none-any.whl", hash = "sha256:fbadb6f8b144a8f8cf9f0b89ba94501d143e50411a1278633f56a7acf7fd5566", size = 88462 },
]

[package.optional-dependencies]
format-nongpl = [
    { name = "fqdn" },
    { name = "idna" },
    { name = "isoduration" },
    { name = "jsonpointer" },
    { name = "rfc3339-validator" },
    { name = "rfc3986-validator" },
    { name = "uri-template" },
    { name = "webcolors" },
]

[[package]]
name = "jsonschema-specifications"
version = "2025.4.1"
source = { registry = "https://pypi.org/simple" }
dependencies = [
    { name = "referencing" },
]
sdist = { url = "https://files.pythonhosted.org/packages/bf/ce/46fbd9c8119cfc3581ee5643ea49464d168028cfb5caff5fc0596d0cf914/jsonschema_specifications-2025.4.1.tar.gz", hash = "sha256:630159c9f4dbea161a6a2205c3011cc4f18ff381b189fff48bb39b9bf26ae608", size = 15513 }
wheels = [
    { url = "https://files.pythonhosted.org/packages/01/0e/b27cdbaccf30b890c40ed1da9fd4a3593a5cf94dae54fb34f8a4b74fcd3f/jsonschema_specifications-2025.4.1-py3-none-any.whl", hash = "sha256:4653bffbd6584f7de83a67e0d620ef16900b390ddc7939d56684d6c81e33f1af", size = 18437 },
]

[[package]]
name = "jupyter-client"
version = "8.6.3"
source = { registry = "https://pypi.org/simple" }
dependencies = [
    { name = "jupyter-core" },
    { name = "python-dateutil" },
    { name = "pyzmq" },
    { name = "tornado" },
    { name = "traitlets" },
]
sdist = { url = "https://files.pythonhosted.org/packages/71/22/bf9f12fdaeae18019a468b68952a60fe6dbab5d67cd2a103cac7659b41ca/jupyter_client-8.6.3.tar.gz", hash = "sha256:35b3a0947c4a6e9d589eb97d7d4cd5e90f910ee73101611f01283732bd6d9419", size = 342019 }
wheels = [
    { url = "https://files.pythonhosted.org/packages/11/85/b0394e0b6fcccd2c1eeefc230978a6f8cb0c5df1e4cd3e7625735a0d7d1e/jupyter_client-8.6.3-py3-none-any.whl", hash = "sha256:e8a19cc986cc45905ac3362915f410f3af85424b4c0905e94fa5f2cb08e8f23f", size = 106105 },
]

[[package]]
name = "jupyter-core"
version = "5.7.2"
source = { registry = "https://pypi.org/simple" }
dependencies = [
    { name = "platformdirs" },
    { name = "pywin32", marker = "platform_python_implementation != 'PyPy' and sys_platform == 'win32'" },
    { name = "traitlets" },
]
sdist = { url = "https://files.pythonhosted.org/packages/00/11/b56381fa6c3f4cc5d2cf54a7dbf98ad9aa0b339ef7a601d6053538b079a7/jupyter_core-5.7.2.tar.gz", hash = "sha256:aa5f8d32bbf6b431ac830496da7392035d6f61b4f54872f15c4bd2a9c3f536d9", size = 87629 }
wheels = [
    { url = "https://files.pythonhosted.org/packages/c9/fb/108ecd1fe961941959ad0ee4e12ee7b8b1477247f30b1fdfd83ceaf017f0/jupyter_core-5.7.2-py3-none-any.whl", hash = "sha256:4f7315d2f6b4bcf2e3e7cb6e46772eba760ae459cd1f59d29eb57b0a01bd7409", size = 28965 },
]

[[package]]
name = "jupyter-events"
version = "0.12.0"
source = { registry = "https://pypi.org/simple" }
dependencies = [
    { name = "jsonschema", extra = ["format-nongpl"] },
    { name = "packaging" },
    { name = "python-json-logger" },
    { name = "pyyaml" },
    { name = "referencing" },
    { name = "rfc3339-validator" },
    { name = "rfc3986-validator" },
    { name = "traitlets" },
]
sdist = { url = "https://files.pythonhosted.org/packages/9d/c3/306d090461e4cf3cd91eceaff84bede12a8e52cd821c2d20c9a4fd728385/jupyter_events-0.12.0.tar.gz", hash = "sha256:fc3fce98865f6784c9cd0a56a20644fc6098f21c8c33834a8d9fe383c17e554b", size = 62196 }
wheels = [
    { url = "https://files.pythonhosted.org/packages/e2/48/577993f1f99c552f18a0428731a755e06171f9902fa118c379eb7c04ea22/jupyter_events-0.12.0-py3-none-any.whl", hash = "sha256:6464b2fa5ad10451c3d35fabc75eab39556ae1e2853ad0c0cc31b656731a97fb", size = 19430 },
]

[[package]]
name = "jupyter-lsp"
version = "2.2.5"
source = { registry = "https://pypi.org/simple" }
dependencies = [
    { name = "jupyter-server" },
]
sdist = { url = "https://files.pythonhosted.org/packages/85/b4/3200b0b09c12bc3b72d943d923323c398eff382d1dcc7c0dbc8b74630e40/jupyter-lsp-2.2.5.tar.gz", hash = "sha256:793147a05ad446f809fd53ef1cd19a9f5256fd0a2d6b7ce943a982cb4f545001", size = 48741 }
wheels = [
    { url = "https://files.pythonhosted.org/packages/07/e0/7bd7cff65594fd9936e2f9385701e44574fc7d721331ff676ce440b14100/jupyter_lsp-2.2.5-py3-none-any.whl", hash = "sha256:45fbddbd505f3fbfb0b6cb2f1bc5e15e83ab7c79cd6e89416b248cb3c00c11da", size = 69146 },
]

[[package]]
name = "jupyter-server"
version = "2.15.0"
source = { registry = "https://pypi.org/simple" }
dependencies = [
    { name = "anyio" },
    { name = "argon2-cffi" },
    { name = "jinja2" },
    { name = "jupyter-client" },
    { name = "jupyter-core" },
    { name = "jupyter-events" },
    { name = "jupyter-server-terminals" },
    { name = "nbconvert" },
    { name = "nbformat" },
    { name = "overrides" },
    { name = "packaging" },
    { name = "prometheus-client" },
    { name = "pywinpty", marker = "os_name == 'nt'" },
    { name = "pyzmq" },
    { name = "send2trash" },
    { name = "terminado" },
    { name = "tornado" },
    { name = "traitlets" },
    { name = "websocket-client" },
]
sdist = { url = "https://files.pythonhosted.org/packages/61/8c/df09d4ab646141f130f9977b32b206ba8615d1969b2eba6a2e84b7f89137/jupyter_server-2.15.0.tar.gz", hash = "sha256:9d446b8697b4f7337a1b7cdcac40778babdd93ba614b6d68ab1c0c918f1c4084", size = 725227 }
wheels = [
    { url = "https://files.pythonhosted.org/packages/e2/a2/89eeaf0bb954a123a909859fa507fa86f96eb61b62dc30667b60dbd5fdaf/jupyter_server-2.15.0-py3-none-any.whl", hash = "sha256:872d989becf83517012ee669f09604aa4a28097c0bd90b2f424310156c2cdae3", size = 385826 },
]

[[package]]
name = "jupyter-server-terminals"
version = "0.5.3"
source = { registry = "https://pypi.org/simple" }
dependencies = [
    { name = "pywinpty", marker = "os_name == 'nt'" },
    { name = "terminado" },
]
sdist = { url = "https://files.pythonhosted.org/packages/fc/d5/562469734f476159e99a55426d697cbf8e7eb5efe89fb0e0b4f83a3d3459/jupyter_server_terminals-0.5.3.tar.gz", hash = "sha256:5ae0295167220e9ace0edcfdb212afd2b01ee8d179fe6f23c899590e9b8a5269", size = 31430 }
wheels = [
    { url = "https://files.pythonhosted.org/packages/07/2d/2b32cdbe8d2a602f697a649798554e4f072115438e92249624e532e8aca6/jupyter_server_terminals-0.5.3-py3-none-any.whl", hash = "sha256:41ee0d7dc0ebf2809c668e0fc726dfaf258fcd3e769568996ca731b6194ae9aa", size = 13656 },
]

[[package]]
name = "jupyterlab"
version = "4.4.1"
source = { registry = "https://pypi.org/simple" }
dependencies = [
    { name = "async-lru" },
    { name = "httpx" },
    { name = "ipykernel" },
    { name = "jinja2" },
    { name = "jupyter-core" },
    { name = "jupyter-lsp" },
    { name = "jupyter-server" },
    { name = "jupyterlab-server" },
    { name = "notebook-shim" },
    { name = "packaging" },
    { name = "setuptools" },
    { name = "tornado" },
    { name = "traitlets" },
]
sdist = { url = "https://files.pythonhosted.org/packages/f6/55/3ef7e6bfe988d7df3d453cc27912846d50590c90790848594f7228c89569/jupyterlab-4.4.1.tar.gz", hash = "sha256:c75c4f33056fbd84f0b31eb44622a00c7a5f981b85adfeb198a83721f0465808", size = 23028447 }
wheels = [
    { url = "https://files.pythonhosted.org/packages/29/82/c8784597c5a03426c1ef20c48aff37e8cfe050ab5ca87f0d51069f02b362/jupyterlab-4.4.1-py3-none-any.whl", hash = "sha256:989bca3f9cf2d04b2022e7e657e2df6d4aca808b364810d31c4865edd968a5f7", size = 12292928 },
]

[[package]]
name = "jupyterlab-pygments"
version = "0.3.0"
source = { registry = "https://pypi.org/simple" }
sdist = { url = "https://files.pythonhosted.org/packages/90/51/9187be60d989df97f5f0aba133fa54e7300f17616e065d1ada7d7646b6d6/jupyterlab_pygments-0.3.0.tar.gz", hash = "sha256:721aca4d9029252b11cfa9d185e5b5af4d54772bb8072f9b7036f4170054d35d", size = 512900 }
wheels = [
    { url = "https://files.pythonhosted.org/packages/b1/dd/ead9d8ea85bf202d90cc513b533f9c363121c7792674f78e0d8a854b63b4/jupyterlab_pygments-0.3.0-py3-none-any.whl", hash = "sha256:841a89020971da1d8693f1a99997aefc5dc424bb1b251fd6322462a1b8842780", size = 15884 },
]

[[package]]
name = "jupyterlab-server"
version = "2.27.3"
source = { registry = "https://pypi.org/simple" }
dependencies = [
    { name = "babel" },
    { name = "jinja2" },
    { name = "json5" },
    { name = "jsonschema" },
    { name = "jupyter-server" },
    { name = "packaging" },
    { name = "requests" },
]
sdist = { url = "https://files.pythonhosted.org/packages/0a/c9/a883ce65eb27905ce77ace410d83587c82ea64dc85a48d1f7ed52bcfa68d/jupyterlab_server-2.27.3.tar.gz", hash = "sha256:eb36caca59e74471988f0ae25c77945610b887f777255aa21f8065def9e51ed4", size = 76173 }
wheels = [
    { url = "https://files.pythonhosted.org/packages/54/09/2032e7d15c544a0e3cd831c51d77a8ca57f7555b2e1b2922142eddb02a84/jupyterlab_server-2.27.3-py3-none-any.whl", hash = "sha256:e697488f66c3db49df675158a77b3b017520d772c6e1548c7d9bcc5df7944ee4", size = 59700 },
]

[[package]]
name = "kubernetes"
version = "32.0.1"
source = { registry = "https://pypi.org/simple" }
dependencies = [
    { name = "certifi" },
    { name = "durationpy" },
    { name = "google-auth" },
    { name = "oauthlib" },
    { name = "python-dateutil" },
    { name = "pyyaml" },
    { name = "requests" },
    { name = "requests-oauthlib" },
    { name = "six" },
    { name = "urllib3" },
    { name = "websocket-client" },
]
sdist = { url = "https://files.pythonhosted.org/packages/b7/e8/0598f0e8b4af37cd9b10d8b87386cf3173cb8045d834ab5f6ec347a758b3/kubernetes-32.0.1.tar.gz", hash = "sha256:42f43d49abd437ada79a79a16bd48a604d3471a117a8347e87db693f2ba0ba28", size = 946691 }
wheels = [
    { url = "https://files.pythonhosted.org/packages/08/10/9f8af3e6f569685ce3af7faab51c8dd9d93b9c38eba339ca31c746119447/kubernetes-32.0.1-py2.py3-none-any.whl", hash = "sha256:35282ab8493b938b08ab5526c7ce66588232df00ef5e1dbe88a419107dc10998", size = 1988070 },
]

[[package]]
name = "llvmlite"
version = "0.44.0"
source = { registry = "https://pypi.org/simple" }
sdist = { url = "https://files.pythonhosted.org/packages/89/6a/95a3d3610d5c75293d5dbbb2a76480d5d4eeba641557b69fe90af6c5b84e/llvmlite-0.44.0.tar.gz", hash = "sha256:07667d66a5d150abed9157ab6c0b9393c9356f229784a4385c02f99e94fc94d4", size = 171880 }
wheels = [
    { url = "https://files.pythonhosted.org/packages/15/86/e3c3195b92e6e492458f16d233e58a1a812aa2bfbef9bdd0fbafcec85c60/llvmlite-0.44.0-cp312-cp312-macosx_10_14_x86_64.whl", hash = "sha256:1d671a56acf725bf1b531d5ef76b86660a5ab8ef19bb6a46064a705c6ca80aad", size = 28132297 },
    { url = "https://files.pythonhosted.org/packages/d6/53/373b6b8be67b9221d12b24125fd0ec56b1078b660eeae266ec388a6ac9a0/llvmlite-0.44.0-cp312-cp312-macosx_11_0_arm64.whl", hash = "sha256:5f79a728e0435493611c9f405168682bb75ffd1fbe6fc360733b850c80a026db", size = 26201105 },
    { url = "https://files.pythonhosted.org/packages/cb/da/8341fd3056419441286c8e26bf436923021005ece0bff5f41906476ae514/llvmlite-0.44.0-cp312-cp312-manylinux_2_17_x86_64.manylinux2014_x86_64.whl", hash = "sha256:c0143a5ef336da14deaa8ec26c5449ad5b6a2b564df82fcef4be040b9cacfea9", size = 42361901 },
    { url = "https://files.pythonhosted.org/packages/53/ad/d79349dc07b8a395a99153d7ce8b01d6fcdc9f8231355a5df55ded649b61/llvmlite-0.44.0-cp312-cp312-manylinux_2_27_aarch64.manylinux_2_28_aarch64.whl", hash = "sha256:d752f89e31b66db6f8da06df8b39f9b91e78c5feea1bf9e8c1fba1d1c24c065d", size = 41184247 },
    { url = "https://files.pythonhosted.org/packages/e2/3b/a9a17366af80127bd09decbe2a54d8974b6d8b274b39bf47fbaedeec6307/llvmlite-0.44.0-cp312-cp312-win_amd64.whl", hash = "sha256:eae7e2d4ca8f88f89d315b48c6b741dcb925d6a1042da694aa16ab3dd4cbd3a1", size = 30332380 },
    { url = "https://files.pythonhosted.org/packages/89/24/4c0ca705a717514c2092b18476e7a12c74d34d875e05e4d742618ebbf449/llvmlite-0.44.0-cp313-cp313-macosx_10_14_x86_64.whl", hash = "sha256:319bddd44e5f71ae2689859b7203080716448a3cd1128fb144fe5c055219d516", size = 28132306 },
    { url = "https://files.pythonhosted.org/packages/01/cf/1dd5a60ba6aee7122ab9243fd614abcf22f36b0437cbbe1ccf1e3391461c/llvmlite-0.44.0-cp313-cp313-macosx_11_0_arm64.whl", hash = "sha256:9c58867118bad04a0bb22a2e0068c693719658105e40009ffe95c7000fcde88e", size = 26201090 },
    { url = "https://files.pythonhosted.org/packages/d2/1b/656f5a357de7135a3777bd735cc7c9b8f23b4d37465505bd0eaf4be9befe/llvmlite-0.44.0-cp313-cp313-manylinux_2_17_x86_64.manylinux2014_x86_64.whl", hash = "sha256:46224058b13c96af1365290bdfebe9a6264ae62fb79b2b55693deed11657a8bf", size = 42361904 },
    { url = "https://files.pythonhosted.org/packages/d8/e1/12c5f20cb9168fb3464a34310411d5ad86e4163c8ff2d14a2b57e5cc6bac/llvmlite-0.44.0-cp313-cp313-manylinux_2_27_aarch64.manylinux_2_28_aarch64.whl", hash = "sha256:aa0097052c32bf721a4efc03bd109d335dfa57d9bffb3d4c24cc680711b8b4fc", size = 41184245 },
    { url = "https://files.pythonhosted.org/packages/d0/81/e66fc86539293282fd9cb7c9417438e897f369e79ffb62e1ae5e5154d4dd/llvmlite-0.44.0-cp313-cp313-win_amd64.whl", hash = "sha256:2fb7c4f2fb86cbae6dca3db9ab203eeea0e22d73b99bc2341cdf9de93612e930", size = 30331193 },
]

[[package]]
name = "markdown-it-py"
version = "3.0.0"
source = { registry = "https://pypi.org/simple" }
dependencies = [
    { name = "mdurl" },
]
sdist = { url = "https://files.pythonhosted.org/packages/38/71/3b932df36c1a044d397a1f92d1cf91ee0a503d91e470cbd670aa66b07ed0/markdown-it-py-3.0.0.tar.gz", hash = "sha256:e3f60a94fa066dc52ec76661e37c851cb232d92f9886b15cb560aaada2df8feb", size = 74596 }
wheels = [
    { url = "https://files.pythonhosted.org/packages/42/d7/1ec15b46af6af88f19b8e5ffea08fa375d433c998b8a7639e76935c14f1f/markdown_it_py-3.0.0-py3-none-any.whl", hash = "sha256:355216845c60bd96232cd8d8c40e8f9765cc86f46880e43a8fd22dc1a1a8cab1", size = 87528 },
]

[[package]]
name = "markupsafe"
version = "3.0.2"
source = { registry = "https://pypi.org/simple" }
sdist = { url = "https://files.pythonhosted.org/packages/b2/97/5d42485e71dfc078108a86d6de8fa46db44a1a9295e89c5d6d4a06e23a62/markupsafe-3.0.2.tar.gz", hash = "sha256:ee55d3edf80167e48ea11a923c7386f4669df67d7994554387f84e7d8b0a2bf0", size = 20537 }
wheels = [
    { url = "https://files.pythonhosted.org/packages/22/09/d1f21434c97fc42f09d290cbb6350d44eb12f09cc62c9476effdb33a18aa/MarkupSafe-3.0.2-cp312-cp312-macosx_10_13_universal2.whl", hash = "sha256:9778bd8ab0a994ebf6f84c2b949e65736d5575320a17ae8984a77fab08db94cf", size = 14274 },
    { url = "https://files.pythonhosted.org/packages/6b/b0/18f76bba336fa5aecf79d45dcd6c806c280ec44538b3c13671d49099fdd0/MarkupSafe-3.0.2-cp312-cp312-macosx_11_0_arm64.whl", hash = "sha256:846ade7b71e3536c4e56b386c2a47adf5741d2d8b94ec9dc3e92e5e1ee1e2225", size = 12348 },
    { url = "https://files.pythonhosted.org/packages/e0/25/dd5c0f6ac1311e9b40f4af06c78efde0f3b5cbf02502f8ef9501294c425b/MarkupSafe-3.0.2-cp312-cp312-manylinux_2_17_aarch64.manylinux2014_aarch64.whl", hash = "sha256:1c99d261bd2d5f6b59325c92c73df481e05e57f19837bdca8413b9eac4bd8028", size = 24149 },
    { url = "https://files.pythonhosted.org/packages/f3/f0/89e7aadfb3749d0f52234a0c8c7867877876e0a20b60e2188e9850794c17/MarkupSafe-3.0.2-cp312-cp312-manylinux_2_17_x86_64.manylinux2014_x86_64.whl", hash = "sha256:e17c96c14e19278594aa4841ec148115f9c7615a47382ecb6b82bd8fea3ab0c8", size = 23118 },
    { url = "https://files.pythonhosted.org/packages/d5/da/f2eeb64c723f5e3777bc081da884b414671982008c47dcc1873d81f625b6/MarkupSafe-3.0.2-cp312-cp312-manylinux_2_5_i686.manylinux1_i686.manylinux_2_17_i686.manylinux2014_i686.whl", hash = "sha256:88416bd1e65dcea10bc7569faacb2c20ce071dd1f87539ca2ab364bf6231393c", size = 22993 },
    { url = "https://files.pythonhosted.org/packages/da/0e/1f32af846df486dce7c227fe0f2398dc7e2e51d4a370508281f3c1c5cddc/MarkupSafe-3.0.2-cp312-cp312-musllinux_1_2_aarch64.whl", hash = "sha256:2181e67807fc2fa785d0592dc2d6206c019b9502410671cc905d132a92866557", size = 24178 },
    { url = "https://files.pythonhosted.org/packages/c4/f6/bb3ca0532de8086cbff5f06d137064c8410d10779c4c127e0e47d17c0b71/MarkupSafe-3.0.2-cp312-cp312-musllinux_1_2_i686.whl", hash = "sha256:52305740fe773d09cffb16f8ed0427942901f00adedac82ec8b67752f58a1b22", size = 23319 },
    { url = "https://files.pythonhosted.org/packages/a2/82/8be4c96ffee03c5b4a034e60a31294daf481e12c7c43ab8e34a1453ee48b/MarkupSafe-3.0.2-cp312-cp312-musllinux_1_2_x86_64.whl", hash = "sha256:ad10d3ded218f1039f11a75f8091880239651b52e9bb592ca27de44eed242a48", size = 23352 },
    { url = "https://files.pythonhosted.org/packages/51/ae/97827349d3fcffee7e184bdf7f41cd6b88d9919c80f0263ba7acd1bbcb18/MarkupSafe-3.0.2-cp312-cp312-win32.whl", hash = "sha256:0f4ca02bea9a23221c0182836703cbf8930c5e9454bacce27e767509fa286a30", size = 15097 },
    { url = "https://files.pythonhosted.org/packages/c1/80/a61f99dc3a936413c3ee4e1eecac96c0da5ed07ad56fd975f1a9da5bc630/MarkupSafe-3.0.2-cp312-cp312-win_amd64.whl", hash = "sha256:8e06879fc22a25ca47312fbe7c8264eb0b662f6db27cb2d3bbbc74b1df4b9b87", size = 15601 },
    { url = "https://files.pythonhosted.org/packages/83/0e/67eb10a7ecc77a0c2bbe2b0235765b98d164d81600746914bebada795e97/MarkupSafe-3.0.2-cp313-cp313-macosx_10_13_universal2.whl", hash = "sha256:ba9527cdd4c926ed0760bc301f6728ef34d841f405abf9d4f959c478421e4efd", size = 14274 },
    { url = "https://files.pythonhosted.org/packages/2b/6d/9409f3684d3335375d04e5f05744dfe7e9f120062c9857df4ab490a1031a/MarkupSafe-3.0.2-cp313-cp313-macosx_11_0_arm64.whl", hash = "sha256:f8b3d067f2e40fe93e1ccdd6b2e1d16c43140e76f02fb1319a05cf2b79d99430", size = 12352 },
    { url = "https://files.pythonhosted.org/packages/d2/f5/6eadfcd3885ea85fe2a7c128315cc1bb7241e1987443d78c8fe712d03091/MarkupSafe-3.0.2-cp313-cp313-manylinux_2_17_aarch64.manylinux2014_aarch64.whl", hash = "sha256:569511d3b58c8791ab4c2e1285575265991e6d8f8700c7be0e88f86cb0672094", size = 24122 },
    { url = "https://files.pythonhosted.org/packages/0c/91/96cf928db8236f1bfab6ce15ad070dfdd02ed88261c2afafd4b43575e9e9/MarkupSafe-3.0.2-cp313-cp313-manylinux_2_17_x86_64.manylinux2014_x86_64.whl", hash = "sha256:15ab75ef81add55874e7ab7055e9c397312385bd9ced94920f2802310c930396", size = 23085 },
    { url = "https://files.pythonhosted.org/packages/c2/cf/c9d56af24d56ea04daae7ac0940232d31d5a8354f2b457c6d856b2057d69/MarkupSafe-3.0.2-cp313-cp313-manylinux_2_5_i686.manylinux1_i686.manylinux_2_17_i686.manylinux2014_i686.whl", hash = "sha256:f3818cb119498c0678015754eba762e0d61e5b52d34c8b13d770f0719f7b1d79", size = 22978 },
    { url = "https://files.pythonhosted.org/packages/2a/9f/8619835cd6a711d6272d62abb78c033bda638fdc54c4e7f4272cf1c0962b/MarkupSafe-3.0.2-cp313-cp313-musllinux_1_2_aarch64.whl", hash = "sha256:cdb82a876c47801bb54a690c5ae105a46b392ac6099881cdfb9f6e95e4014c6a", size = 24208 },
    { url = "https://files.pythonhosted.org/packages/f9/bf/176950a1792b2cd2102b8ffeb5133e1ed984547b75db47c25a67d3359f77/MarkupSafe-3.0.2-cp313-cp313-musllinux_1_2_i686.whl", hash = "sha256:cabc348d87e913db6ab4aa100f01b08f481097838bdddf7c7a84b7575b7309ca", size = 23357 },
    { url = "https://files.pythonhosted.org/packages/ce/4f/9a02c1d335caabe5c4efb90e1b6e8ee944aa245c1aaaab8e8a618987d816/MarkupSafe-3.0.2-cp313-cp313-musllinux_1_2_x86_64.whl", hash = "sha256:444dcda765c8a838eaae23112db52f1efaf750daddb2d9ca300bcae1039adc5c", size = 23344 },
    { url = "https://files.pythonhosted.org/packages/ee/55/c271b57db36f748f0e04a759ace9f8f759ccf22b4960c270c78a394f58be/MarkupSafe-3.0.2-cp313-cp313-win32.whl", hash = "sha256:bcf3e58998965654fdaff38e58584d8937aa3096ab5354d493c77d1fdd66d7a1", size = 15101 },
    { url = "https://files.pythonhosted.org/packages/29/88/07df22d2dd4df40aba9f3e402e6dc1b8ee86297dddbad4872bd5e7b0094f/MarkupSafe-3.0.2-cp313-cp313-win_amd64.whl", hash = "sha256:e6a2a455bd412959b57a172ce6328d2dd1f01cb2135efda2e4576e8a23fa3b0f", size = 15603 },
    { url = "https://files.pythonhosted.org/packages/62/6a/8b89d24db2d32d433dffcd6a8779159da109842434f1dd2f6e71f32f738c/MarkupSafe-3.0.2-cp313-cp313t-macosx_10_13_universal2.whl", hash = "sha256:b5a6b3ada725cea8a5e634536b1b01c30bcdcd7f9c6fff4151548d5bf6b3a36c", size = 14510 },
    { url = "https://files.pythonhosted.org/packages/7a/06/a10f955f70a2e5a9bf78d11a161029d278eeacbd35ef806c3fd17b13060d/MarkupSafe-3.0.2-cp313-cp313t-macosx_11_0_arm64.whl", hash = "sha256:a904af0a6162c73e3edcb969eeeb53a63ceeb5d8cf642fade7d39e7963a22ddb", size = 12486 },
    { url = "https://files.pythonhosted.org/packages/34/cf/65d4a571869a1a9078198ca28f39fba5fbb910f952f9dbc5220afff9f5e6/MarkupSafe-3.0.2-cp313-cp313t-manylinux_2_17_aarch64.manylinux2014_aarch64.whl", hash = "sha256:4aa4e5faecf353ed117801a068ebab7b7e09ffb6e1d5e412dc852e0da018126c", size = 25480 },
    { url = "https://files.pythonhosted.org/packages/0c/e3/90e9651924c430b885468b56b3d597cabf6d72be4b24a0acd1fa0e12af67/MarkupSafe-3.0.2-cp313-cp313t-manylinux_2_17_x86_64.manylinux2014_x86_64.whl", hash = "sha256:c0ef13eaeee5b615fb07c9a7dadb38eac06a0608b41570d8ade51c56539e509d", size = 23914 },
    { url = "https://files.pythonhosted.org/packages/66/8c/6c7cf61f95d63bb866db39085150df1f2a5bd3335298f14a66b48e92659c/MarkupSafe-3.0.2-cp313-cp313t-manylinux_2_5_i686.manylinux1_i686.manylinux_2_17_i686.manylinux2014_i686.whl", hash = "sha256:d16a81a06776313e817c951135cf7340a3e91e8c1ff2fac444cfd75fffa04afe", size = 23796 },
    { url = "https://files.pythonhosted.org/packages/bb/35/cbe9238ec3f47ac9a7c8b3df7a808e7cb50fe149dc7039f5f454b3fba218/MarkupSafe-3.0.2-cp313-cp313t-musllinux_1_2_aarch64.whl", hash = "sha256:6381026f158fdb7c72a168278597a5e3a5222e83ea18f543112b2662a9b699c5", size = 25473 },
    { url = "https://files.pythonhosted.org/packages/e6/32/7621a4382488aa283cc05e8984a9c219abad3bca087be9ec77e89939ded9/MarkupSafe-3.0.2-cp313-cp313t-musllinux_1_2_i686.whl", hash = "sha256:3d79d162e7be8f996986c064d1c7c817f6df3a77fe3d6859f6f9e7be4b8c213a", size = 24114 },
    { url = "https://files.pythonhosted.org/packages/0d/80/0985960e4b89922cb5a0bac0ed39c5b96cbc1a536a99f30e8c220a996ed9/MarkupSafe-3.0.2-cp313-cp313t-musllinux_1_2_x86_64.whl", hash = "sha256:131a3c7689c85f5ad20f9f6fb1b866f402c445b220c19fe4308c0b147ccd2ad9", size = 24098 },
    { url = "https://files.pythonhosted.org/packages/82/78/fedb03c7d5380df2427038ec8d973587e90561b2d90cd472ce9254cf348b/MarkupSafe-3.0.2-cp313-cp313t-win32.whl", hash = "sha256:ba8062ed2cf21c07a9e295d5b8a2a5ce678b913b45fdf68c32d95d6c1291e0b6", size = 15208 },
    { url = "https://files.pythonhosted.org/packages/4f/65/6079a46068dfceaeabb5dcad6d674f5f5c61a6fa5673746f42a9f4c233b3/MarkupSafe-3.0.2-cp313-cp313t-win_amd64.whl", hash = "sha256:e444a31f8db13eb18ada366ab3cf45fd4b31e4db1236a4448f68778c1d1a5a2f", size = 15739 },
]

[[package]]
name = "matplotlib-inline"
version = "0.1.7"
source = { registry = "https://pypi.org/simple" }
dependencies = [
    { name = "traitlets" },
]
sdist = { url = "https://files.pythonhosted.org/packages/99/5b/a36a337438a14116b16480db471ad061c36c3694df7c2084a0da7ba538b7/matplotlib_inline-0.1.7.tar.gz", hash = "sha256:8423b23ec666be3d16e16b60bdd8ac4e86e840ebd1dd11a30b9f117f2fa0ab90", size = 8159 }
wheels = [
    { url = "https://files.pythonhosted.org/packages/8f/8e/9ad090d3553c280a8060fbf6e24dc1c0c29704ee7d1c372f0c174aa59285/matplotlib_inline-0.1.7-py3-none-any.whl", hash = "sha256:df192d39a4ff8f21b1895d72e6a13f5fcc5099f00fa84384e0ea28c2cc0653ca", size = 9899 },
]

[[package]]
name = "mdurl"
version = "0.1.2"
source = { registry = "https://pypi.org/simple" }
sdist = { url = "https://files.pythonhosted.org/packages/d6/54/cfe61301667036ec958cb99bd3efefba235e65cdeb9c84d24a8293ba1d90/mdurl-0.1.2.tar.gz", hash = "sha256:bb413d29f5eea38f31dd4754dd7377d4465116fb207585f97bf925588687c1ba", size = 8729 }
wheels = [
    { url = "https://files.pythonhosted.org/packages/b3/38/89ba8ad64ae25be8de66a6d463314cf1eb366222074cfda9ee839c56a4b4/mdurl-0.1.2-py3-none-any.whl", hash = "sha256:84008a41e51615a49fc9966191ff91509e3c40b939176e643fd50a5c2196b8f8", size = 9979 },
]

[[package]]
name = "mistune"
version = "3.1.3"
source = { registry = "https://pypi.org/simple" }
sdist = { url = "https://files.pythonhosted.org/packages/c4/79/bda47f7dd7c3c55770478d6d02c9960c430b0cf1773b72366ff89126ea31/mistune-3.1.3.tar.gz", hash = "sha256:a7035c21782b2becb6be62f8f25d3df81ccb4d6fa477a6525b15af06539f02a0", size = 94347 }
wheels = [
    { url = "https://files.pythonhosted.org/packages/01/4d/23c4e4f09da849e127e9f123241946c23c1e30f45a88366879e064211815/mistune-3.1.3-py3-none-any.whl", hash = "sha256:1a32314113cff28aa6432e99e522677c8587fd83e3d51c29b82a52409c842bd9", size = 53410 },
]

[[package]]
name = "mmh3"
version = "5.1.0"
source = { registry = "https://pypi.org/simple" }
sdist = { url = "https://files.pythonhosted.org/packages/47/1b/1fc6888c74cbd8abad1292dde2ddfcf8fc059e114c97dd6bf16d12f36293/mmh3-5.1.0.tar.gz", hash = "sha256:136e1e670500f177f49ec106a4ebf0adf20d18d96990cc36ea492c651d2b406c", size = 33728 }
wheels = [
    { url = "https://files.pythonhosted.org/packages/f4/47/e5f452bdf16028bfd2edb4e2e35d0441e4a4740f30e68ccd4cfd2fb2c57e/mmh3-5.1.0-cp312-cp312-macosx_10_13_universal2.whl", hash = "sha256:45712987367cb9235026e3cbf4334670522a97751abfd00b5bc8bfa022c3311d", size = 56152 },
    { url = "https://files.pythonhosted.org/packages/60/38/2132d537dc7a7fdd8d2e98df90186c7fcdbd3f14f95502a24ba443c92245/mmh3-5.1.0-cp312-cp312-macosx_10_13_x86_64.whl", hash = "sha256:b1020735eb35086ab24affbea59bb9082f7f6a0ad517cb89f0fc14f16cea4dae", size = 40564 },
    { url = "https://files.pythonhosted.org/packages/c0/2a/c52cf000581bfb8d94794f58865658e7accf2fa2e90789269d4ae9560b16/mmh3-5.1.0-cp312-cp312-macosx_11_0_arm64.whl", hash = "sha256:babf2a78ce5513d120c358722a2e3aa7762d6071cd10cede026f8b32452be322", size = 40104 },
    { url = "https://files.pythonhosted.org/packages/83/33/30d163ce538c54fc98258db5621447e3ab208d133cece5d2577cf913e708/mmh3-5.1.0-cp312-cp312-manylinux_2_17_aarch64.manylinux2014_aarch64.whl", hash = "sha256:d4f47f58cd5cbef968c84a7c1ddc192fef0a36b48b0b8a3cb67354531aa33b00", size = 102634 },
    { url = "https://files.pythonhosted.org/packages/94/5c/5a18acb6ecc6852be2d215c3d811aa61d7e425ab6596be940877355d7f3e/mmh3-5.1.0-cp312-cp312-manylinux_2_17_ppc64le.manylinux2014_ppc64le.whl", hash = "sha256:2044a601c113c981f2c1e14fa33adc9b826c9017034fe193e9eb49a6882dbb06", size = 108888 },
    { url = "https://files.pythonhosted.org/packages/1f/f6/11c556324c64a92aa12f28e221a727b6e082e426dc502e81f77056f6fc98/mmh3-5.1.0-cp312-cp312-manylinux_2_17_s390x.manylinux2014_s390x.whl", hash = "sha256:c94d999c9f2eb2da44d7c2826d3fbffdbbbbcde8488d353fee7c848ecc42b968", size = 106968 },
    { url = "https://files.pythonhosted.org/packages/5d/61/ca0c196a685aba7808a5c00246f17b988a9c4f55c594ee0a02c273e404f3/mmh3-5.1.0-cp312-cp312-manylinux_2_5_i686.manylinux1_i686.manylinux_2_17_i686.manylinux2014_i686.whl", hash = "sha256:a015dcb24fa0c7a78f88e9419ac74f5001c1ed6a92e70fd1803f74afb26a4c83", size = 93771 },
    { url = "https://files.pythonhosted.org/packages/b4/55/0927c33528710085ee77b808d85bbbafdb91a1db7c8eaa89cac16d6c513e/mmh3-5.1.0-cp312-cp312-manylinux_2_5_x86_64.manylinux1_x86_64.manylinux_2_17_x86_64.manylinux2014_x86_64.whl", hash = "sha256:457da019c491a2d20e2022c7d4ce723675e4c081d9efc3b4d8b9f28a5ea789bd", size = 101726 },
    { url = "https://files.pythonhosted.org/packages/49/39/a92c60329fa470f41c18614a93c6cd88821412a12ee78c71c3f77e1cfc2d/mmh3-5.1.0-cp312-cp312-musllinux_1_2_aarch64.whl", hash = "sha256:71408579a570193a4ac9c77344d68ddefa440b00468a0b566dcc2ba282a9c559", size = 98523 },
    { url = "https://files.pythonhosted.org/packages/81/90/26adb15345af8d9cf433ae1b6adcf12e0a4cad1e692de4fa9f8e8536c5ae/mmh3-5.1.0-cp312-cp312-musllinux_1_2_i686.whl", hash = "sha256:8b3a04bc214a6e16c81f02f855e285c6df274a2084787eeafaa45f2fbdef1b63", size = 96628 },
    { url = "https://files.pythonhosted.org/packages/8a/4d/340d1e340df972a13fd4ec84c787367f425371720a1044220869c82364e9/mmh3-5.1.0-cp312-cp312-musllinux_1_2_ppc64le.whl", hash = "sha256:832dae26a35514f6d3c1e267fa48e8de3c7b978afdafa0529c808ad72e13ada3", size = 105190 },
    { url = "https://files.pythonhosted.org/packages/d3/7c/65047d1cccd3782d809936db446430fc7758bda9def5b0979887e08302a2/mmh3-5.1.0-cp312-cp312-musllinux_1_2_s390x.whl", hash = "sha256:bf658a61fc92ef8a48945ebb1076ef4ad74269e353fffcb642dfa0890b13673b", size = 98439 },
    { url = "https://files.pythonhosted.org/packages/72/d2/3c259d43097c30f062050f7e861075099404e8886b5d4dd3cebf180d6e02/mmh3-5.1.0-cp312-cp312-musllinux_1_2_x86_64.whl", hash = "sha256:3313577453582b03383731b66447cdcdd28a68f78df28f10d275d7d19010c1df", size = 97780 },
    { url = "https://files.pythonhosted.org/packages/29/29/831ea8d4abe96cdb3e28b79eab49cac7f04f9c6b6e36bfc686197ddba09d/mmh3-5.1.0-cp312-cp312-win32.whl", hash = "sha256:1d6508504c531ab86c4424b5a5ff07c1132d063863339cf92f6657ff7a580f76", size = 40835 },
    { url = "https://files.pythonhosted.org/packages/12/dd/7cbc30153b73f08eeac43804c1dbc770538a01979b4094edbe1a4b8eb551/mmh3-5.1.0-cp312-cp312-win_amd64.whl", hash = "sha256:aa75981fcdf3f21759d94f2c81b6a6e04a49dfbcdad88b152ba49b8e20544776", size = 41509 },
    { url = "https://files.pythonhosted.org/packages/80/9d/627375bab4c90dd066093fc2c9a26b86f87e26d980dbf71667b44cbee3eb/mmh3-5.1.0-cp312-cp312-win_arm64.whl", hash = "sha256:a4c1a76808dfea47f7407a0b07aaff9087447ef6280716fd0783409b3088bb3c", size = 38888 },
    { url = "https://files.pythonhosted.org/packages/05/06/a098a42870db16c0a54a82c56a5bdc873de3165218cd5b3ca59dbc0d31a7/mmh3-5.1.0-cp313-cp313-macosx_10_13_universal2.whl", hash = "sha256:7a523899ca29cfb8a5239618474a435f3d892b22004b91779fcb83504c0d5b8c", size = 56165 },
    { url = "https://files.pythonhosted.org/packages/5a/65/eaada79a67fde1f43e1156d9630e2fb70655e1d3f4e8f33d7ffa31eeacfd/mmh3-5.1.0-cp313-cp313-macosx_10_13_x86_64.whl", hash = "sha256:17cef2c3a6ca2391ca7171a35ed574b5dab8398163129a3e3a4c05ab85a4ff40", size = 40569 },
    { url = "https://files.pythonhosted.org/packages/36/7e/2b6c43ed48be583acd68e34d16f19209a9f210e4669421b0321e326d8554/mmh3-5.1.0-cp313-cp313-macosx_11_0_arm64.whl", hash = "sha256:52e12895b30110f3d89dae59a888683cc886ed0472dd2eca77497edef6161997", size = 40104 },
    { url = "https://files.pythonhosted.org/packages/11/2b/1f9e962fdde8e41b0f43d22c8ba719588de8952f9376df7d73a434827590/mmh3-5.1.0-cp313-cp313-manylinux_2_17_aarch64.manylinux2014_aarch64.whl", hash = "sha256:e0d6719045cda75c3f40397fc24ab67b18e0cb8f69d3429ab4c39763c4c608dd", size = 102497 },
    { url = "https://files.pythonhosted.org/packages/46/94/d6c5c3465387ba077cccdc028ab3eec0d86eed1eebe60dcf4d15294056be/mmh3-5.1.0-cp313-cp313-manylinux_2_17_ppc64le.manylinux2014_ppc64le.whl", hash = "sha256:d19fa07d303a91f8858982c37e6939834cb11893cb3ff20e6ee6fa2a7563826a", size = 108834 },
    { url = "https://files.pythonhosted.org/packages/34/1e/92c212bb81796b69dddfd50a8a8f4b26ab0d38fdaf1d3e8628a67850543b/mmh3-5.1.0-cp313-cp313-manylinux_2_17_s390x.manylinux2014_s390x.whl", hash = "sha256:31b47a620d622fbde8ca1ca0435c5d25de0ac57ab507209245e918128e38e676", size = 106936 },
    { url = "https://files.pythonhosted.org/packages/f4/41/f2f494bbff3aad5ffd2085506255049de76cde51ddac84058e32768acc79/mmh3-5.1.0-cp313-cp313-manylinux_2_5_i686.manylinux1_i686.manylinux_2_17_i686.manylinux2014_i686.whl", hash = "sha256:00f810647c22c179b6821079f7aa306d51953ac893587ee09cf1afb35adf87cb", size = 93709 },
    { url = "https://files.pythonhosted.org/packages/9e/a9/a2cc4a756d73d9edf4fb85c76e16fd56b0300f8120fd760c76b28f457730/mmh3-5.1.0-cp313-cp313-manylinux_2_5_x86_64.manylinux1_x86_64.manylinux_2_17_x86_64.manylinux2014_x86_64.whl", hash = "sha256:f6128b610b577eed1e89ac7177ab0c33d06ade2aba93f5c89306032306b5f1c6", size = 101623 },
    { url = "https://files.pythonhosted.org/packages/5e/6f/b9d735533b6a56b2d56333ff89be6a55ac08ba7ff33465feb131992e33eb/mmh3-5.1.0-cp313-cp313-musllinux_1_2_aarch64.whl", hash = "sha256:1e550a45d2ff87a1c11b42015107f1778c93f4c6f8e731bf1b8fa770321b8cc4", size = 98521 },
    { url = "https://files.pythonhosted.org/packages/99/47/dff2b54fac0d421c1e6ecbd2d9c85b2d0e6f6ee0d10b115d9364116a511e/mmh3-5.1.0-cp313-cp313-musllinux_1_2_i686.whl", hash = "sha256:785ae09276342f79fd8092633e2d52c0f7c44d56e8cfda8274ccc9b76612dba2", size = 96696 },
    { url = "https://files.pythonhosted.org/packages/be/43/9e205310f47c43ddf1575bb3a1769c36688f30f1ac105e0f0c878a29d2cd/mmh3-5.1.0-cp313-cp313-musllinux_1_2_ppc64le.whl", hash = "sha256:0f4be3703a867ef976434afd3661a33884abe73ceb4ee436cac49d3b4c2aaa7b", size = 105234 },
    { url = "https://files.pythonhosted.org/packages/6b/44/90b11fd2b67dcb513f5bfe9b476eb6ca2d5a221c79b49884dc859100905e/mmh3-5.1.0-cp313-cp313-musllinux_1_2_s390x.whl", hash = "sha256:e513983830c4ff1f205ab97152a0050cf7164f1b4783d702256d39c637b9d107", size = 98449 },
    { url = "https://files.pythonhosted.org/packages/f0/d0/25c4b0c7b8e49836541059b28e034a4cccd0936202800d43a1cc48495ecb/mmh3-5.1.0-cp313-cp313-musllinux_1_2_x86_64.whl", hash = "sha256:b9135c300535c828c0bae311b659f33a31c941572eae278568d1a953c4a57b59", size = 97796 },
    { url = "https://files.pythonhosted.org/packages/23/fa/cbbb7fcd0e287a715f1cd28a10de94c0535bd94164e38b852abc18da28c6/mmh3-5.1.0-cp313-cp313-win32.whl", hash = "sha256:c65dbd12885a5598b70140d24de5839551af5a99b29f9804bb2484b29ef07692", size = 40828 },
    { url = "https://files.pythonhosted.org/packages/09/33/9fb90ef822f7b734955a63851907cf72f8a3f9d8eb3c5706bfa6772a2a77/mmh3-5.1.0-cp313-cp313-win_amd64.whl", hash = "sha256:10db7765201fc65003fa998faa067417ef6283eb5f9bba8f323c48fd9c33e91f", size = 41504 },
    { url = "https://files.pythonhosted.org/packages/16/71/4ad9a42f2772793a03cb698f0fc42499f04e6e8d2560ba2f7da0fb059a8e/mmh3-5.1.0-cp313-cp313-win_arm64.whl", hash = "sha256:b22fe2e54be81f6c07dcb36b96fa250fb72effe08aa52fbb83eade6e1e2d5fd7", size = 38890 },
]

[[package]]
name = "monotonic"
version = "1.6"
source = { registry = "https://pypi.org/simple" }
sdist = { url = "https://files.pythonhosted.org/packages/ea/ca/8e91948b782ddfbd194f323e7e7d9ba12e5877addf04fb2bf8fca38e86ac/monotonic-1.6.tar.gz", hash = "sha256:3a55207bcfed53ddd5c5bae174524062935efed17792e9de2ad0205ce9ad63f7", size = 7615 }
wheels = [
    { url = "https://files.pythonhosted.org/packages/9a/67/7e8406a29b6c45be7af7740456f7f37025f0506ae2e05fb9009a53946860/monotonic-1.6-py2.py3-none-any.whl", hash = "sha256:68687e19a14f11f26d140dd5c86f3dba4bf5df58003000ed467e0e2a69bca96c", size = 8154 },
]

[[package]]
name = "mpmath"
version = "1.3.0"
source = { registry = "https://pypi.org/simple" }
sdist = { url = "https://files.pythonhosted.org/packages/e0/47/dd32fa426cc72114383ac549964eecb20ecfd886d1e5ccf5340b55b02f57/mpmath-1.3.0.tar.gz", hash = "sha256:7a28eb2a9774d00c7bc92411c19a89209d5da7c4c9a9e227be8330a23a25b91f", size = 508106 }
wheels = [
    { url = "https://files.pythonhosted.org/packages/43/e3/7d92a15f894aa0c9c4b49b8ee9ac9850d6e63b03c9c32c0367a13ae62209/mpmath-1.3.0-py3-none-any.whl", hash = "sha256:a0b2b9fe80bbcd81a6647ff13108738cfb482d481d826cc0e02f5b35e5c88d2c", size = 536198 },
]

[[package]]
name = "narwhals"
version = "1.36.0"
source = { registry = "https://pypi.org/simple" }
sdist = { url = "https://files.pythonhosted.org/packages/65/92/503f99e2244a271aacd6c2588e0af1b59232292b217708748cdb30214dc3/narwhals-1.36.0.tar.gz", hash = "sha256:7cd860e7e066609bd8a042bb5b8e4193275532114448210a91cbd5c622b6e5eb", size = 270385 }
wheels = [
    { url = "https://files.pythonhosted.org/packages/42/bf/fbcbd9f8676e06ed43d644a4ddbf31478a44056487578ce67f191da430cb/narwhals-1.36.0-py3-none-any.whl", hash = "sha256:e3c50dd1d769bc145f57ae17c1f0f0da6c3d397d62cdd0bb167e9b618e95c9d6", size = 331018 },
]

[[package]]
name = "nbclient"
version = "0.10.2"
source = { registry = "https://pypi.org/simple" }
dependencies = [
    { name = "jupyter-client" },
    { name = "jupyter-core" },
    { name = "nbformat" },
    { name = "traitlets" },
]
sdist = { url = "https://files.pythonhosted.org/packages/87/66/7ffd18d58eae90d5721f9f39212327695b749e23ad44b3881744eaf4d9e8/nbclient-0.10.2.tar.gz", hash = "sha256:90b7fc6b810630db87a6d0c2250b1f0ab4cf4d3c27a299b0cde78a4ed3fd9193", size = 62424 }
wheels = [
    { url = "https://files.pythonhosted.org/packages/34/6d/e7fa07f03a4a7b221d94b4d586edb754a9b0dc3c9e2c93353e9fa4e0d117/nbclient-0.10.2-py3-none-any.whl", hash = "sha256:4ffee11e788b4a27fabeb7955547e4318a5298f34342a4bfd01f2e1faaeadc3d", size = 25434 },
]

[[package]]
name = "nbconvert"
version = "7.16.6"
source = { registry = "https://pypi.org/simple" }
dependencies = [
    { name = "beautifulsoup4" },
    { name = "bleach", extra = ["css"] },
    { name = "defusedxml" },
    { name = "jinja2" },
    { name = "jupyter-core" },
    { name = "jupyterlab-pygments" },
    { name = "markupsafe" },
    { name = "mistune" },
    { name = "nbclient" },
    { name = "nbformat" },
    { name = "packaging" },
    { name = "pandocfilters" },
    { name = "pygments" },
    { name = "traitlets" },
]
sdist = { url = "https://files.pythonhosted.org/packages/a3/59/f28e15fc47ffb73af68a8d9b47367a8630d76e97ae85ad18271b9db96fdf/nbconvert-7.16.6.tar.gz", hash = "sha256:576a7e37c6480da7b8465eefa66c17844243816ce1ccc372633c6b71c3c0f582", size = 857715 }
wheels = [
    { url = "https://files.pythonhosted.org/packages/cc/9a/cd673b2f773a12c992f41309ef81b99da1690426bd2f96957a7ade0d3ed7/nbconvert-7.16.6-py3-none-any.whl", hash = "sha256:1375a7b67e0c2883678c48e506dc320febb57685e5ee67faa51b18a90f3a712b", size = 258525 },
]

[[package]]
name = "nbformat"
version = "5.10.4"
source = { registry = "https://pypi.org/simple" }
dependencies = [
    { name = "fastjsonschema" },
    { name = "jsonschema" },
    { name = "jupyter-core" },
    { name = "traitlets" },
]
sdist = { url = "https://files.pythonhosted.org/packages/6d/fd/91545e604bc3dad7dca9ed03284086039b294c6b3d75c0d2fa45f9e9caf3/nbformat-5.10.4.tar.gz", hash = "sha256:322168b14f937a5d11362988ecac2a4952d3d8e3a2cbeb2319584631226d5b3a", size = 142749 }
wheels = [
    { url = "https://files.pythonhosted.org/packages/a9/82/0340caa499416c78e5d8f5f05947ae4bc3cba53c9f038ab6e9ed964e22f1/nbformat-5.10.4-py3-none-any.whl", hash = "sha256:3b48d6c8fbca4b299bf3982ea7db1af21580e4fec269ad087b9e81588891200b", size = 78454 },
]

[[package]]
name = "nest-asyncio"
version = "1.6.0"
source = { registry = "https://pypi.org/simple" }
sdist = { url = "https://files.pythonhosted.org/packages/83/f8/51569ac65d696c8ecbee95938f89d4abf00f47d58d48f6fbabfe8f0baefe/nest_asyncio-1.6.0.tar.gz", hash = "sha256:6f172d5449aca15afd6c646851f4e31e02c598d553a667e38cafa997cfec55fe", size = 7418 }
wheels = [
    { url = "https://files.pythonhosted.org/packages/a0/c4/c2971a3ba4c6103a3d10c4b0f24f461ddc027f0f09763220cf35ca1401b3/nest_asyncio-1.6.0-py3-none-any.whl", hash = "sha256:87af6efd6b5e897c81050477ef65c62e2b2f35d51703cae01aff2905b1852e1c", size = 5195 },
]

[[package]]
name = "networkx"
version = "3.4.2"
source = { registry = "https://pypi.org/simple" }
sdist = { url = "https://files.pythonhosted.org/packages/fd/1d/06475e1cd5264c0b870ea2cc6fdb3e37177c1e565c43f56ff17a10e3937f/networkx-3.4.2.tar.gz", hash = "sha256:307c3669428c5362aab27c8a1260aa8f47c4e91d3891f48be0141738d8d053e1", size = 2151368 }
wheels = [
    { url = "https://files.pythonhosted.org/packages/b9/54/dd730b32ea14ea797530a4479b2ed46a6fb250f682a9cfb997e968bf0261/networkx-3.4.2-py3-none-any.whl", hash = "sha256:df5d4365b724cf81b8c6a7312509d0c22386097011ad1abe274afd5e9d3bbc5f", size = 1723263 },
]

[[package]]
name = "nodeenv"
version = "1.9.1"
source = { registry = "https://pypi.org/simple" }
sdist = { url = "https://files.pythonhosted.org/packages/43/16/fc88b08840de0e0a72a2f9d8c6bae36be573e475a6326ae854bcc549fc45/nodeenv-1.9.1.tar.gz", hash = "sha256:6ec12890a2dab7946721edbfbcd91f3319c6ccc9aec47be7c7e6b7011ee6645f", size = 47437 }
wheels = [
    { url = "https://files.pythonhosted.org/packages/d2/1d/1b658dbd2b9fa9c4c9f32accbfc0205d532c8c6194dc0f2a4c0428e7128a/nodeenv-1.9.1-py2.py3-none-any.whl", hash = "sha256:ba11c9782d29c27c70ffbdda2d7415098754709be8a7056d79a737cd901155c9", size = 22314 },
]

[[package]]
name = "notebook"
version = "7.4.1"
source = { registry = "https://pypi.org/simple" }
dependencies = [
    { name = "jupyter-server" },
    { name = "jupyterlab" },
    { name = "jupyterlab-server" },
    { name = "notebook-shim" },
    { name = "tornado" },
]
sdist = { url = "https://files.pythonhosted.org/packages/91/89/1b4636280f01ec948c007e700e24921135b9b76221148a405fd5287c3c17/notebook-7.4.1.tar.gz", hash = "sha256:96894962b230013ea0c0a466e4e642c5aace25ba8c86686175b69990ef628ff9", size = 13881349 }
wheels = [
    { url = "https://files.pythonhosted.org/packages/41/c5/47248ed90d263e4c16f9f6b06f094105ce33f384cf135eab5a6452230d46/notebook-7.4.1-py3-none-any.whl", hash = "sha256:498f12cf567d95b20e780d62d52564ee4310248b3175e996b667b5808028e5d3", size = 14282763 },
]

[[package]]
name = "notebook-shim"
version = "0.2.4"
source = { registry = "https://pypi.org/simple" }
dependencies = [
    { name = "jupyter-server" },
]
sdist = { url = "https://files.pythonhosted.org/packages/54/d2/92fa3243712b9a3e8bafaf60aac366da1cada3639ca767ff4b5b3654ec28/notebook_shim-0.2.4.tar.gz", hash = "sha256:b4b2cfa1b65d98307ca24361f5b30fe785b53c3fd07b7a47e89acb5e6ac638cb", size = 13167 }
wheels = [
    { url = "https://files.pythonhosted.org/packages/f9/33/bd5b9137445ea4b680023eb0469b2bb969d61303dedb2aac6560ff3d14a1/notebook_shim-0.2.4-py3-none-any.whl", hash = "sha256:411a5be4e9dc882a074ccbcae671eda64cceb068767e9a3419096986560e1cef", size = 13307 },
]

[[package]]
name = "numba"
version = "0.61.2"
source = { registry = "https://pypi.org/simple" }
dependencies = [
    { name = "llvmlite" },
    { name = "numpy" },
]
sdist = { url = "https://files.pythonhosted.org/packages/1c/a0/e21f57604304aa03ebb8e098429222722ad99176a4f979d34af1d1ee80da/numba-0.61.2.tar.gz", hash = "sha256:8750ee147940a6637b80ecf7f95062185ad8726c8c28a2295b8ec1160a196f7d", size = 2820615 }
wheels = [
    { url = "https://files.pythonhosted.org/packages/b4/a0/c6b7b9c615cfa3b98c4c63f4316e3f6b3bbe2387740277006551784218cd/numba-0.61.2-cp312-cp312-macosx_10_14_x86_64.whl", hash = "sha256:34fba9406078bac7ab052efbf0d13939426c753ad72946baaa5bf9ae0ebb8dd2", size = 2776626 },
    { url = "https://files.pythonhosted.org/packages/92/4a/fe4e3c2ecad72d88f5f8cd04e7f7cff49e718398a2fac02d2947480a00ca/numba-0.61.2-cp312-cp312-macosx_11_0_arm64.whl", hash = "sha256:4ddce10009bc097b080fc96876d14c051cc0c7679e99de3e0af59014dab7dfe8", size = 2779287 },
    { url = "https://files.pythonhosted.org/packages/9a/2d/e518df036feab381c23a624dac47f8445ac55686ec7f11083655eb707da3/numba-0.61.2-cp312-cp312-manylinux2014_x86_64.manylinux_2_17_x86_64.whl", hash = "sha256:5b1bb509d01f23d70325d3a5a0e237cbc9544dd50e50588bc581ba860c213546", size = 3885928 },
    { url = "https://files.pythonhosted.org/packages/10/0f/23cced68ead67b75d77cfcca3df4991d1855c897ee0ff3fe25a56ed82108/numba-0.61.2-cp312-cp312-manylinux_2_28_aarch64.whl", hash = "sha256:48a53a3de8f8793526cbe330f2a39fe9a6638efcbf11bd63f3d2f9757ae345cd", size = 3577115 },
    { url = "https://files.pythonhosted.org/packages/68/1d/ddb3e704c5a8fb90142bf9dc195c27db02a08a99f037395503bfbc1d14b3/numba-0.61.2-cp312-cp312-win_amd64.whl", hash = "sha256:97cf4f12c728cf77c9c1d7c23707e4d8fb4632b46275f8f3397de33e5877af18", size = 2831929 },
    { url = "https://files.pythonhosted.org/packages/0b/f3/0fe4c1b1f2569e8a18ad90c159298d862f96c3964392a20d74fc628aee44/numba-0.61.2-cp313-cp313-macosx_10_14_x86_64.whl", hash = "sha256:3a10a8fc9afac40b1eac55717cece1b8b1ac0b946f5065c89e00bde646b5b154", size = 2771785 },
    { url = "https://files.pythonhosted.org/packages/e9/71/91b277d712e46bd5059f8a5866862ed1116091a7cb03bd2704ba8ebe015f/numba-0.61.2-cp313-cp313-macosx_11_0_arm64.whl", hash = "sha256:7d3bcada3c9afba3bed413fba45845f2fb9cd0d2b27dd58a1be90257e293d140", size = 2773289 },
    { url = "https://files.pythonhosted.org/packages/0d/e0/5ea04e7ad2c39288c0f0f9e8d47638ad70f28e275d092733b5817cf243c9/numba-0.61.2-cp313-cp313-manylinux2014_x86_64.manylinux_2_17_x86_64.whl", hash = "sha256:bdbca73ad81fa196bd53dc12e3aaf1564ae036e0c125f237c7644fe64a4928ab", size = 3893918 },
    { url = "https://files.pythonhosted.org/packages/17/58/064f4dcb7d7e9412f16ecf80ed753f92297e39f399c905389688cf950b81/numba-0.61.2-cp313-cp313-manylinux_2_28_aarch64.whl", hash = "sha256:5f154aaea625fb32cfbe3b80c5456d514d416fcdf79733dd69c0df3a11348e9e", size = 3584056 },
    { url = "https://files.pythonhosted.org/packages/af/a4/6d3a0f2d3989e62a18749e1e9913d5fa4910bbb3e3311a035baea6caf26d/numba-0.61.2-cp313-cp313-win_amd64.whl", hash = "sha256:59321215e2e0ac5fa928a8020ab00b8e57cda8a97384963ac0dfa4d4e6aa54e7", size = 2831846 },
]

[[package]]
name = "numpy"
version = "2.2.5"
source = { registry = "https://pypi.org/simple" }
sdist = { url = "https://files.pythonhosted.org/packages/dc/b2/ce4b867d8cd9c0ee84938ae1e6a6f7926ebf928c9090d036fc3c6a04f946/numpy-2.2.5.tar.gz", hash = "sha256:a9c0d994680cd991b1cb772e8b297340085466a6fe964bc9d4e80f5e2f43c291", size = 20273920 }
wheels = [
    { url = "https://files.pythonhosted.org/packages/e2/f7/1fd4ff108cd9d7ef929b8882692e23665dc9c23feecafbb9c6b80f4ec583/numpy-2.2.5-cp312-cp312-macosx_10_13_x86_64.whl", hash = "sha256:ee461a4eaab4f165b68780a6a1af95fb23a29932be7569b9fab666c407969051", size = 20948633 },
    { url = "https://files.pythonhosted.org/packages/12/03/d443c278348371b20d830af155ff2079acad6a9e60279fac2b41dbbb73d8/numpy-2.2.5-cp312-cp312-macosx_11_0_arm64.whl", hash = "sha256:ec31367fd6a255dc8de4772bd1658c3e926d8e860a0b6e922b615e532d320ddc", size = 14176123 },
    { url = "https://files.pythonhosted.org/packages/2b/0b/5ca264641d0e7b14393313304da48b225d15d471250376f3fbdb1a2be603/numpy-2.2.5-cp312-cp312-macosx_14_0_arm64.whl", hash = "sha256:47834cde750d3c9f4e52c6ca28a7361859fcaf52695c7dc3cc1a720b8922683e", size = 5163817 },
    { url = "https://files.pythonhosted.org/packages/04/b3/d522672b9e3d28e26e1613de7675b441bbd1eaca75db95680635dd158c67/numpy-2.2.5-cp312-cp312-macosx_14_0_x86_64.whl", hash = "sha256:2c1a1c6ccce4022383583a6ded7bbcda22fc635eb4eb1e0a053336425ed36dfa", size = 6698066 },
    { url = "https://files.pythonhosted.org/packages/a0/93/0f7a75c1ff02d4b76df35079676b3b2719fcdfb39abdf44c8b33f43ef37d/numpy-2.2.5-cp312-cp312-manylinux_2_17_aarch64.manylinux2014_aarch64.whl", hash = "sha256:9d75f338f5f79ee23548b03d801d28a505198297534f62416391857ea0479571", size = 14087277 },
    { url = "https://files.pythonhosted.org/packages/b0/d9/7c338b923c53d431bc837b5b787052fef9ae68a56fe91e325aac0d48226e/numpy-2.2.5-cp312-cp312-manylinux_2_17_x86_64.manylinux2014_x86_64.whl", hash = "sha256:3a801fef99668f309b88640e28d261991bfad9617c27beda4a3aec4f217ea073", size = 16135742 },
    { url = "https://files.pythonhosted.org/packages/2d/10/4dec9184a5d74ba9867c6f7d1e9f2e0fb5fe96ff2bf50bb6f342d64f2003/numpy-2.2.5-cp312-cp312-musllinux_1_2_aarch64.whl", hash = "sha256:abe38cd8381245a7f49967a6010e77dbf3680bd3627c0fe4362dd693b404c7f8", size = 15581825 },
    { url = "https://files.pythonhosted.org/packages/80/1f/2b6fcd636e848053f5b57712a7d1880b1565eec35a637fdfd0a30d5e738d/numpy-2.2.5-cp312-cp312-musllinux_1_2_x86_64.whl", hash = "sha256:5a0ac90e46fdb5649ab6369d1ab6104bfe5854ab19b645bf5cda0127a13034ae", size = 17899600 },
    { url = "https://files.pythonhosted.org/packages/ec/87/36801f4dc2623d76a0a3835975524a84bd2b18fe0f8835d45c8eae2f9ff2/numpy-2.2.5-cp312-cp312-win32.whl", hash = "sha256:0cd48122a6b7eab8f06404805b1bd5856200e3ed6f8a1b9a194f9d9054631beb", size = 6312626 },
    { url = "https://files.pythonhosted.org/packages/8b/09/4ffb4d6cfe7ca6707336187951992bd8a8b9142cf345d87ab858d2d7636a/numpy-2.2.5-cp312-cp312-win_amd64.whl", hash = "sha256:ced69262a8278547e63409b2653b372bf4baff0870c57efa76c5703fd6543282", size = 12645715 },
    { url = "https://files.pythonhosted.org/packages/e2/a0/0aa7f0f4509a2e07bd7a509042967c2fab635690d4f48c6c7b3afd4f448c/numpy-2.2.5-cp313-cp313-macosx_10_13_x86_64.whl", hash = "sha256:059b51b658f4414fff78c6d7b1b4e18283ab5fa56d270ff212d5ba0c561846f4", size = 20935102 },
    { url = "https://files.pythonhosted.org/packages/7e/e4/a6a9f4537542912ec513185396fce52cdd45bdcf3e9d921ab02a93ca5aa9/numpy-2.2.5-cp313-cp313-macosx_11_0_arm64.whl", hash = "sha256:47f9ed103af0bc63182609044b0490747e03bd20a67e391192dde119bf43d52f", size = 14191709 },
    { url = "https://files.pythonhosted.org/packages/be/65/72f3186b6050bbfe9c43cb81f9df59ae63603491d36179cf7a7c8d216758/numpy-2.2.5-cp313-cp313-macosx_14_0_arm64.whl", hash = "sha256:261a1ef047751bb02f29dfe337230b5882b54521ca121fc7f62668133cb119c9", size = 5149173 },
    { url = "https://files.pythonhosted.org/packages/e5/e9/83e7a9432378dde5802651307ae5e9ea07bb72b416728202218cd4da2801/numpy-2.2.5-cp313-cp313-macosx_14_0_x86_64.whl", hash = "sha256:4520caa3807c1ceb005d125a75e715567806fed67e315cea619d5ec6e75a4191", size = 6684502 },
    { url = "https://files.pythonhosted.org/packages/ea/27/b80da6c762394c8ee516b74c1f686fcd16c8f23b14de57ba0cad7349d1d2/numpy-2.2.5-cp313-cp313-manylinux_2_17_aarch64.manylinux2014_aarch64.whl", hash = "sha256:3d14b17b9be5f9c9301f43d2e2a4886a33b53f4e6fdf9ca2f4cc60aeeee76372", size = 14084417 },
    { url = "https://files.pythonhosted.org/packages/aa/fc/ebfd32c3e124e6a1043e19c0ab0769818aa69050ce5589b63d05ff185526/numpy-2.2.5-cp313-cp313-manylinux_2_17_x86_64.manylinux2014_x86_64.whl", hash = "sha256:2ba321813a00e508d5421104464510cc962a6f791aa2fca1c97b1e65027da80d", size = 16133807 },
    { url = "https://files.pythonhosted.org/packages/bf/9b/4cc171a0acbe4666f7775cfd21d4eb6bb1d36d3a0431f48a73e9212d2278/numpy-2.2.5-cp313-cp313-musllinux_1_2_aarch64.whl", hash = "sha256:a4cbdef3ddf777423060c6f81b5694bad2dc9675f110c4b2a60dc0181543fac7", size = 15575611 },
    { url = "https://files.pythonhosted.org/packages/a3/45/40f4135341850df48f8edcf949cf47b523c404b712774f8855a64c96ef29/numpy-2.2.5-cp313-cp313-musllinux_1_2_x86_64.whl", hash = "sha256:54088a5a147ab71a8e7fdfd8c3601972751ded0739c6b696ad9cb0343e21ab73", size = 17895747 },
    { url = "https://files.pythonhosted.org/packages/f8/4c/b32a17a46f0ffbde8cc82df6d3daeaf4f552e346df143e1b188a701a8f09/numpy-2.2.5-cp313-cp313-win32.whl", hash = "sha256:c8b82a55ef86a2d8e81b63da85e55f5537d2157165be1cb2ce7cfa57b6aef38b", size = 6309594 },
    { url = "https://files.pythonhosted.org/packages/13/ae/72e6276feb9ef06787365b05915bfdb057d01fceb4a43cb80978e518d79b/numpy-2.2.5-cp313-cp313-win_amd64.whl", hash = "sha256:d8882a829fd779f0f43998e931c466802a77ca1ee0fe25a3abe50278616b1471", size = 12638356 },
    { url = "https://files.pythonhosted.org/packages/79/56/be8b85a9f2adb688e7ded6324e20149a03541d2b3297c3ffc1a73f46dedb/numpy-2.2.5-cp313-cp313t-macosx_10_13_x86_64.whl", hash = "sha256:e8b025c351b9f0e8b5436cf28a07fa4ac0204d67b38f01433ac7f9b870fa38c6", size = 20963778 },
    { url = "https://files.pythonhosted.org/packages/ff/77/19c5e62d55bff507a18c3cdff82e94fe174957bad25860a991cac719d3ab/numpy-2.2.5-cp313-cp313t-macosx_11_0_arm64.whl", hash = "sha256:8dfa94b6a4374e7851bbb6f35e6ded2120b752b063e6acdd3157e4d2bb922eba", size = 14207279 },
    { url = "https://files.pythonhosted.org/packages/75/22/aa11f22dc11ff4ffe4e849d9b63bbe8d4ac6d5fae85ddaa67dfe43be3e76/numpy-2.2.5-cp313-cp313t-macosx_14_0_arm64.whl", hash = "sha256:97c8425d4e26437e65e1d189d22dff4a079b747ff9c2788057bfb8114ce1e133", size = 5199247 },
    { url = "https://files.pythonhosted.org/packages/4f/6c/12d5e760fc62c08eded0394f62039f5a9857f758312bf01632a81d841459/numpy-2.2.5-cp313-cp313t-macosx_14_0_x86_64.whl", hash = "sha256:352d330048c055ea6db701130abc48a21bec690a8d38f8284e00fab256dc1376", size = 6711087 },
    { url = "https://files.pythonhosted.org/packages/ef/94/ece8280cf4218b2bee5cec9567629e61e51b4be501e5c6840ceb593db945/numpy-2.2.5-cp313-cp313t-manylinux_2_17_aarch64.manylinux2014_aarch64.whl", hash = "sha256:8b4c0773b6ada798f51f0f8e30c054d32304ccc6e9c5d93d46cb26f3d385ab19", size = 14059964 },
    { url = "https://files.pythonhosted.org/packages/39/41/c5377dac0514aaeec69115830a39d905b1882819c8e65d97fc60e177e19e/numpy-2.2.5-cp313-cp313t-manylinux_2_17_x86_64.manylinux2014_x86_64.whl", hash = "sha256:55f09e00d4dccd76b179c0f18a44f041e5332fd0e022886ba1c0bbf3ea4a18d0", size = 16121214 },
    { url = "https://files.pythonhosted.org/packages/db/54/3b9f89a943257bc8e187145c6bc0eb8e3d615655f7b14e9b490b053e8149/numpy-2.2.5-cp313-cp313t-musllinux_1_2_aarch64.whl", hash = "sha256:02f226baeefa68f7d579e213d0f3493496397d8f1cff5e2b222af274c86a552a", size = 15575788 },
    { url = "https://files.pythonhosted.org/packages/b1/c4/2e407e85df35b29f79945751b8f8e671057a13a376497d7fb2151ba0d290/numpy-2.2.5-cp313-cp313t-musllinux_1_2_x86_64.whl", hash = "sha256:c26843fd58f65da9491165072da2cccc372530681de481ef670dcc8e27cfb066", size = 17893672 },
    { url = "https://files.pythonhosted.org/packages/29/7e/d0b44e129d038dba453f00d0e29ebd6eaf2f06055d72b95b9947998aca14/numpy-2.2.5-cp313-cp313t-win32.whl", hash = "sha256:1a161c2c79ab30fe4501d5a2bbfe8b162490757cf90b7f05be8b80bc02f7bb8e", size = 6377102 },
    { url = "https://files.pythonhosted.org/packages/63/be/b85e4aa4bf42c6502851b971f1c326d583fcc68227385f92089cf50a7b45/numpy-2.2.5-cp313-cp313t-win_amd64.whl", hash = "sha256:d403c84991b5ad291d3809bace5e85f4bbf44a04bdc9a88ed2bb1807b3360bb8", size = 12750096 },
]

[[package]]
name = "nvidia-cublas-cu12"
version = "12.6.4.1"
source = { registry = "https://pypi.org/simple" }
wheels = [
    { url = "https://files.pythonhosted.org/packages/af/eb/ff4b8c503fa1f1796679dce648854d58751982426e4e4b37d6fce49d259c/nvidia_cublas_cu12-12.6.4.1-py3-none-manylinux2014_x86_64.manylinux_2_17_x86_64.whl", hash = "sha256:08ed2686e9875d01b58e3cb379c6896df8e76c75e0d4a7f7dace3d7b6d9ef8eb", size = 393138322 },
]

[[package]]
name = "nvidia-cuda-cupti-cu12"
version = "12.6.80"
source = { registry = "https://pypi.org/simple" }
wheels = [
    { url = "https://files.pythonhosted.org/packages/49/60/7b6497946d74bcf1de852a21824d63baad12cd417db4195fc1bfe59db953/nvidia_cuda_cupti_cu12-12.6.80-py3-none-manylinux2014_x86_64.manylinux_2_17_x86_64.whl", hash = "sha256:6768bad6cab4f19e8292125e5f1ac8aa7d1718704012a0e3272a6f61c4bce132", size = 8917980 },
    { url = "https://files.pythonhosted.org/packages/a5/24/120ee57b218d9952c379d1e026c4479c9ece9997a4fb46303611ee48f038/nvidia_cuda_cupti_cu12-12.6.80-py3-none-manylinux2014_x86_64.whl", hash = "sha256:a3eff6cdfcc6a4c35db968a06fcadb061cbc7d6dde548609a941ff8701b98b73", size = 8917972 },
]

[[package]]
name = "nvidia-cuda-nvrtc-cu12"
version = "12.6.77"
source = { registry = "https://pypi.org/simple" }
wheels = [
    { url = "https://files.pythonhosted.org/packages/75/2e/46030320b5a80661e88039f59060d1790298b4718944a65a7f2aeda3d9e9/nvidia_cuda_nvrtc_cu12-12.6.77-py3-none-manylinux2014_x86_64.whl", hash = "sha256:35b0cc6ee3a9636d5409133e79273ce1f3fd087abb0532d2d2e8fff1fe9efc53", size = 23650380 },
]

[[package]]
name = "nvidia-cuda-runtime-cu12"
version = "12.6.77"
source = { registry = "https://pypi.org/simple" }
wheels = [
    { url = "https://files.pythonhosted.org/packages/e1/23/e717c5ac26d26cf39a27fbc076240fad2e3b817e5889d671b67f4f9f49c5/nvidia_cuda_runtime_cu12-12.6.77-py3-none-manylinux2014_x86_64.manylinux_2_17_x86_64.whl", hash = "sha256:ba3b56a4f896141e25e19ab287cd71e52a6a0f4b29d0d31609f60e3b4d5219b7", size = 897690 },
    { url = "https://files.pythonhosted.org/packages/f0/62/65c05e161eeddbafeca24dc461f47de550d9fa8a7e04eb213e32b55cfd99/nvidia_cuda_runtime_cu12-12.6.77-py3-none-manylinux2014_x86_64.whl", hash = "sha256:a84d15d5e1da416dd4774cb42edf5e954a3e60cc945698dc1d5be02321c44dc8", size = 897678 },
]

[[package]]
name = "nvidia-cudnn-cu12"
version = "9.5.1.17"
source = { registry = "https://pypi.org/simple" }
dependencies = [
    { name = "nvidia-cublas-cu12" },
]
wheels = [
    { url = "https://files.pythonhosted.org/packages/2a/78/4535c9c7f859a64781e43c969a3a7e84c54634e319a996d43ef32ce46f83/nvidia_cudnn_cu12-9.5.1.17-py3-none-manylinux_2_28_x86_64.whl", hash = "sha256:30ac3869f6db17d170e0e556dd6cc5eee02647abc31ca856634d5a40f82c15b2", size = 570988386 },
]

[[package]]
name = "nvidia-cufft-cu12"
version = "11.3.0.4"
source = { registry = "https://pypi.org/simple" }
dependencies = [
    { name = "nvidia-nvjitlink-cu12" },
]
wheels = [
    { url = "https://files.pythonhosted.org/packages/8f/16/73727675941ab8e6ffd86ca3a4b7b47065edcca7a997920b831f8147c99d/nvidia_cufft_cu12-11.3.0.4-py3-none-manylinux2014_x86_64.manylinux_2_17_x86_64.whl", hash = "sha256:ccba62eb9cef5559abd5e0d54ceed2d9934030f51163df018532142a8ec533e5", size = 200221632 },
    { url = "https://files.pythonhosted.org/packages/60/de/99ec247a07ea40c969d904fc14f3a356b3e2a704121675b75c366b694ee1/nvidia_cufft_cu12-11.3.0.4-py3-none-manylinux2014_x86_64.whl", hash = "sha256:768160ac89f6f7b459bee747e8d175dbf53619cfe74b2a5636264163138013ca", size = 200221622 },
]

[[package]]
name = "nvidia-cufile-cu12"
version = "1.11.1.6"
source = { registry = "https://pypi.org/simple" }
wheels = [
    { url = "https://files.pythonhosted.org/packages/b2/66/cc9876340ac68ae71b15c743ddb13f8b30d5244af344ec8322b449e35426/nvidia_cufile_cu12-1.11.1.6-py3-none-manylinux2014_x86_64.manylinux_2_17_x86_64.whl", hash = "sha256:cc23469d1c7e52ce6c1d55253273d32c565dd22068647f3aa59b3c6b005bf159", size = 1142103 },
]

[[package]]
name = "nvidia-curand-cu12"
version = "10.3.7.77"
source = { registry = "https://pypi.org/simple" }
wheels = [
    { url = "https://files.pythonhosted.org/packages/73/1b/44a01c4e70933637c93e6e1a8063d1e998b50213a6b65ac5a9169c47e98e/nvidia_curand_cu12-10.3.7.77-py3-none-manylinux2014_x86_64.manylinux_2_17_x86_64.whl", hash = "sha256:a42cd1344297f70b9e39a1e4f467a4e1c10f1da54ff7a85c12197f6c652c8bdf", size = 56279010 },
    { url = "https://files.pythonhosted.org/packages/4a/aa/2c7ff0b5ee02eaef890c0ce7d4f74bc30901871c5e45dee1ae6d0083cd80/nvidia_curand_cu12-10.3.7.77-py3-none-manylinux2014_x86_64.whl", hash = "sha256:99f1a32f1ac2bd134897fc7a203f779303261268a65762a623bf30cc9fe79117", size = 56279000 },
]

[[package]]
name = "nvidia-cusolver-cu12"
version = "11.7.1.2"
source = { registry = "https://pypi.org/simple" }
dependencies = [
    { name = "nvidia-cublas-cu12" },
    { name = "nvidia-cusparse-cu12" },
    { name = "nvidia-nvjitlink-cu12" },
]
wheels = [
    { url = "https://files.pythonhosted.org/packages/f0/6e/c2cf12c9ff8b872e92b4a5740701e51ff17689c4d726fca91875b07f655d/nvidia_cusolver_cu12-11.7.1.2-py3-none-manylinux2014_x86_64.manylinux_2_17_x86_64.whl", hash = "sha256:e9e49843a7707e42022babb9bcfa33c29857a93b88020c4e4434656a655b698c", size = 158229790 },
    { url = "https://files.pythonhosted.org/packages/9f/81/baba53585da791d043c10084cf9553e074548408e04ae884cfe9193bd484/nvidia_cusolver_cu12-11.7.1.2-py3-none-manylinux2014_x86_64.whl", hash = "sha256:6cf28f17f64107a0c4d7802be5ff5537b2130bfc112f25d5a30df227058ca0e6", size = 158229780 },
]

[[package]]
name = "nvidia-cusparse-cu12"
version = "12.5.4.2"
source = { registry = "https://pypi.org/simple" }
dependencies = [
    { name = "nvidia-nvjitlink-cu12" },
]
wheels = [
    { url = "https://files.pythonhosted.org/packages/06/1e/b8b7c2f4099a37b96af5c9bb158632ea9e5d9d27d7391d7eb8fc45236674/nvidia_cusparse_cu12-12.5.4.2-py3-none-manylinux2014_x86_64.manylinux_2_17_x86_64.whl", hash = "sha256:7556d9eca156e18184b94947ade0fba5bb47d69cec46bf8660fd2c71a4b48b73", size = 216561367 },
    { url = "https://files.pythonhosted.org/packages/43/ac/64c4316ba163e8217a99680c7605f779accffc6a4bcd0c778c12948d3707/nvidia_cusparse_cu12-12.5.4.2-py3-none-manylinux2014_x86_64.whl", hash = "sha256:23749a6571191a215cb74d1cdbff4a86e7b19f1200c071b3fcf844a5bea23a2f", size = 216561357 },
]

[[package]]
name = "nvidia-cusparselt-cu12"
version = "0.6.3"
source = { registry = "https://pypi.org/simple" }
wheels = [
    { url = "https://files.pythonhosted.org/packages/3b/9a/72ef35b399b0e183bc2e8f6f558036922d453c4d8237dab26c666a04244b/nvidia_cusparselt_cu12-0.6.3-py3-none-manylinux2014_x86_64.whl", hash = "sha256:e5c8a26c36445dd2e6812f1177978a24e2d37cacce7e090f297a688d1ec44f46", size = 156785796 },
]

[[package]]
name = "nvidia-nccl-cu12"
version = "2.26.2"
source = { registry = "https://pypi.org/simple" }
wheels = [
    { url = "https://files.pythonhosted.org/packages/67/ca/f42388aed0fddd64ade7493dbba36e1f534d4e6fdbdd355c6a90030ae028/nvidia_nccl_cu12-2.26.2-py3-none-manylinux2014_x86_64.manylinux_2_17_x86_64.whl", hash = "sha256:694cf3879a206553cc9d7dbda76b13efaf610fdb70a50cba303de1b0d1530ac6", size = 201319755 },
]

[[package]]
name = "nvidia-nvjitlink-cu12"
version = "12.6.85"
source = { registry = "https://pypi.org/simple" }
wheels = [
    { url = "https://files.pythonhosted.org/packages/9d/d7/c5383e47c7e9bf1c99d5bd2a8c935af2b6d705ad831a7ec5c97db4d82f4f/nvidia_nvjitlink_cu12-12.6.85-py3-none-manylinux2010_x86_64.manylinux_2_12_x86_64.whl", hash = "sha256:eedc36df9e88b682efe4309aa16b5b4e78c2407eac59e8c10a6a47535164369a", size = 19744971 },
]

[[package]]
name = "nvidia-nvtx-cu12"
version = "12.6.77"
source = { registry = "https://pypi.org/simple" }
wheels = [
    { url = "https://files.pythonhosted.org/packages/56/9a/fff8376f8e3d084cd1530e1ef7b879bb7d6d265620c95c1b322725c694f4/nvidia_nvtx_cu12-12.6.77-py3-none-manylinux2014_x86_64.manylinux_2_17_x86_64.whl", hash = "sha256:b90bed3df379fa79afbd21be8e04a0314336b8ae16768b58f2d34cb1d04cd7d2", size = 89276 },
    { url = "https://files.pythonhosted.org/packages/9e/4e/0d0c945463719429b7bd21dece907ad0bde437a2ff12b9b12fee94722ab0/nvidia_nvtx_cu12-12.6.77-py3-none-manylinux2014_x86_64.whl", hash = "sha256:6574241a3ec5fdc9334353ab8c479fe75841dbe8f4532a8fc97ce63503330ba1", size = 89265 },
]

[[package]]
name = "oauthlib"
version = "3.2.2"
source = { registry = "https://pypi.org/simple" }
sdist = { url = "https://files.pythonhosted.org/packages/6d/fa/fbf4001037904031639e6bfbfc02badfc7e12f137a8afa254df6c4c8a670/oauthlib-3.2.2.tar.gz", hash = "sha256:9859c40929662bec5d64f34d01c99e093149682a3f38915dc0655d5a633dd918", size = 177352 }
wheels = [
    { url = "https://files.pythonhosted.org/packages/7e/80/cab10959dc1faead58dc8384a781dfbf93cb4d33d50988f7a69f1b7c9bbe/oauthlib-3.2.2-py3-none-any.whl", hash = "sha256:8139f29aac13e25d502680e9e19963e83f16838d48a0d71c287fe40e7067fbca", size = 151688 },
]

[[package]]
name = "onnxruntime"
version = "1.21.1"
source = { registry = "https://pypi.org/simple" }
dependencies = [
    { name = "coloredlogs" },
    { name = "flatbuffers" },
    { name = "numpy" },
    { name = "packaging" },
    { name = "protobuf" },
    { name = "sympy" },
]
wheels = [
    { url = "https://files.pythonhosted.org/packages/a5/42/274438bbc259439fa1606d0d6d2eef4171cdbd2d7a1c3b249b4ba440424b/onnxruntime-1.21.1-cp312-cp312-macosx_13_0_universal2.whl", hash = "sha256:f615c05869a523a94d0a4de1f0936d0199a473cf104d630fc26174bebd5759bd", size = 33658457 },
    { url = "https://files.pythonhosted.org/packages/9c/93/76f629d4f22571b0b3a29a9d375204faae2bd2b07d557043b56df5848779/onnxruntime-1.21.1-cp312-cp312-manylinux_2_27_aarch64.manylinux_2_28_aarch64.whl", hash = "sha256:79dfb1f47386c4edd115b21015354b2f05f5566c40c98606251f15a64add3cbe", size = 14164881 },
    { url = "https://files.pythonhosted.org/packages/1b/86/75cbaa4058758fa8ef912dfebba2d5a4e4fd6738615c15b6a2262d076198/onnxruntime-1.21.1-cp312-cp312-manylinux_2_27_x86_64.manylinux_2_28_x86_64.whl", hash = "sha256:2742935d6610fe0f58e1995018d9db7e8239d0201d9ebbdb7964a61386b5390a", size = 16019966 },
    { url = "https://files.pythonhosted.org/packages/5f/9d/fb8895b2cb38c9965d4b4e0a9aa1398f3e3f16c4acb75cf3b61689780a65/onnxruntime-1.21.1-cp312-cp312-win_amd64.whl", hash = "sha256:a7afdb3fcb162f5536225e13c2b245018068964b1d0eee05303ea6823ca6785e", size = 12302925 },
    { url = "https://files.pythonhosted.org/packages/6d/7e/8445eb44ba9fe0ce0bc77c4b569d79f7e3efd6da2dd87c5a04347e6c134e/onnxruntime-1.21.1-cp313-cp313-macosx_13_0_universal2.whl", hash = "sha256:ed4f9771233a92edcab9f11f537702371d450fe6cd79a727b672d37b9dab0cde", size = 33658643 },
    { url = "https://files.pythonhosted.org/packages/ce/46/9c4026d302f1c7e8427bf9fa3da2d7526d9c5200242bde6adee7928ef1c9/onnxruntime-1.21.1-cp313-cp313-manylinux_2_27_aarch64.manylinux_2_28_aarch64.whl", hash = "sha256:1bc100fd1f4f95258e7d0f7068ec69dec2a47cc693f745eec9cf4561ee8d952a", size = 14165205 },
    { url = "https://files.pythonhosted.org/packages/44/b2/4e4c6b5c03be752d74cb20937961c76f53fe87a9760d5b7345629d35bb31/onnxruntime-1.21.1-cp313-cp313-manylinux_2_27_x86_64.manylinux_2_28_x86_64.whl", hash = "sha256:0fea0d2b98eecf4bebe01f7ce9a265a5d72b3050e9098063bfe65fa2b0633a8e", size = 16019529 },
    { url = "https://files.pythonhosted.org/packages/ec/1d/afca646af339cc6735f3fb7fafb9ca94b578c5b6a0ebd63a312468767bdb/onnxruntime-1.21.1-cp313-cp313-win_amd64.whl", hash = "sha256:da606061b9ed1b05b63a37be38c2014679a3e725903f58036ffd626df45c0e47", size = 12303603 },
    { url = "https://files.pythonhosted.org/packages/a5/12/a01e38c9a6b8d7c28e04d9eb83ad9143d568b961474ba49f0f18a3eeec82/onnxruntime-1.21.1-cp313-cp313t-manylinux_2_27_aarch64.manylinux_2_28_aarch64.whl", hash = "sha256:94674315d40d521952bfc28007ce9b6728e87753e1f18d243c8cd953f25903b8", size = 14176329 },
    { url = "https://files.pythonhosted.org/packages/3a/72/5ff85c540fd6a465610ce47e4cee8fccb472952fc1d589112f51ae2520a5/onnxruntime-1.21.1-cp313-cp313t-manylinux_2_27_x86_64.manylinux_2_28_x86_64.whl", hash = "sha256:5c9e4571ff5b2a5d377d414bc85cd9450ba233a9a92f766493874f1093976453", size = 15990556 },
]

[[package]]
name = "opentelemetry-api"
version = "1.32.1"
source = { registry = "https://pypi.org/simple" }
dependencies = [
    { name = "deprecated" },
    { name = "importlib-metadata" },
]
sdist = { url = "https://files.pythonhosted.org/packages/42/40/2359245cd33641c2736a0136a50813352d72f3fc209de28fb226950db4a1/opentelemetry_api-1.32.1.tar.gz", hash = "sha256:a5be71591694a4d9195caf6776b055aa702e964d961051a0715d05f8632c32fb", size = 64138 }
wheels = [
    { url = "https://files.pythonhosted.org/packages/12/f2/89ea3361a305466bc6460a532188830351220b5f0851a5fa133155c16eca/opentelemetry_api-1.32.1-py3-none-any.whl", hash = "sha256:bbd19f14ab9f15f0e85e43e6a958aa4cb1f36870ee62b7fd205783a112012724", size = 65287 },
]

[[package]]
name = "opentelemetry-exporter-otlp-proto-common"
version = "1.32.1"
source = { registry = "https://pypi.org/simple" }
dependencies = [
    { name = "opentelemetry-proto" },
]
sdist = { url = "https://files.pythonhosted.org/packages/10/a1/466fad0e6a21709f0502ff346545a3d81bc8121b2d87357f74c8a3bc856e/opentelemetry_exporter_otlp_proto_common-1.32.1.tar.gz", hash = "sha256:da4edee4f24aaef109bfe924efad3a98a2e27c91278115505b298ee61da5d68e", size = 20623 }
wheels = [
    { url = "https://files.pythonhosted.org/packages/72/1a/a51584a8b13cd9d4cb0d8f14f2164d0cf1a1bd1e5d7c81b7974fde2fb47b/opentelemetry_exporter_otlp_proto_common-1.32.1-py3-none-any.whl", hash = "sha256:a1e9ad3d0d9a9405c7ff8cdb54ba9b265da16da9844fe36b8c9661114b56c5d9", size = 18816 },
]

[[package]]
name = "opentelemetry-exporter-otlp-proto-grpc"
version = "1.32.1"
source = { registry = "https://pypi.org/simple" }
dependencies = [
    { name = "deprecated" },
    { name = "googleapis-common-protos" },
    { name = "grpcio" },
    { name = "opentelemetry-api" },
    { name = "opentelemetry-exporter-otlp-proto-common" },
    { name = "opentelemetry-proto" },
    { name = "opentelemetry-sdk" },
]
sdist = { url = "https://files.pythonhosted.org/packages/3c/4d/41cfc943d6417b92fc1deb47657b62f344e4366457d02df9081bb02d5909/opentelemetry_exporter_otlp_proto_grpc-1.32.1.tar.gz", hash = "sha256:e01157104c9f5d81fb404b66db0653a75ec606754445491c831301480c2a3950", size = 22555 }
wheels = [
    { url = "https://files.pythonhosted.org/packages/ef/02/37ad560b12b8dfab8f1a08ca1884b5759ffde133f20d966614a9dd904d1b/opentelemetry_exporter_otlp_proto_grpc-1.32.1-py3-none-any.whl", hash = "sha256:18f0bb17a732e73840eee562b760a40b6af6a4ab3e852bccf625c5fb04fbd2cd", size = 18591 },
]

[[package]]
name = "opentelemetry-instrumentation"
version = "0.53b1"
source = { registry = "https://pypi.org/simple" }
dependencies = [
    { name = "opentelemetry-api" },
    { name = "opentelemetry-semantic-conventions" },
    { name = "packaging" },
    { name = "wrapt" },
]
sdist = { url = "https://files.pythonhosted.org/packages/5a/84/d778d8900c5694727516af205f84fa646fad4fb9bef6b2d21ba361ff25aa/opentelemetry_instrumentation-0.53b1.tar.gz", hash = "sha256:0e69ca2c75727e8a300de671c4a2ec0e86e63a8e906beaa5d6c9f5228e8687e5", size = 28175 }
wheels = [
    { url = "https://files.pythonhosted.org/packages/3f/5e/1897e0cb579f4a215c42316021a52f588eaee4d008477e85b3ca9fa792c4/opentelemetry_instrumentation-0.53b1-py3-none-any.whl", hash = "sha256:c07850cecfbc51e8b357f56d5886ae5ccaa828635b220d0f5e78f941ea9a83ca", size = 30814 },
]

[[package]]
name = "opentelemetry-instrumentation-asgi"
version = "0.53b1"
source = { registry = "https://pypi.org/simple" }
dependencies = [
    { name = "asgiref" },
    { name = "opentelemetry-api" },
    { name = "opentelemetry-instrumentation" },
    { name = "opentelemetry-semantic-conventions" },
    { name = "opentelemetry-util-http" },
]
sdist = { url = "https://files.pythonhosted.org/packages/21/a7/bba046a42000ef20fa6a8dd0be2e7c15c7dd0d1aad7d886afcb8ca35a4f1/opentelemetry_instrumentation_asgi-0.53b1.tar.gz", hash = "sha256:74b7a023787c574f2dd5ed9376e5b921c14501ba1b281ec8527eaadc442563e7", size = 24231 }
wheels = [
    { url = "https://files.pythonhosted.org/packages/6c/b1/fb7bef68b08025659d6fe90839e38603c79c77c4b6af53f82f8fb66a1a2a/opentelemetry_instrumentation_asgi-0.53b1-py3-none-any.whl", hash = "sha256:5f8422eff0a9e3ecb052a8726335925610bb9bd7bb1acf1619c2c28dc3c04842", size = 16337 },
]

[[package]]
name = "opentelemetry-instrumentation-fastapi"
version = "0.53b1"
source = { registry = "https://pypi.org/simple" }
dependencies = [
    { name = "opentelemetry-api" },
    { name = "opentelemetry-instrumentation" },
    { name = "opentelemetry-instrumentation-asgi" },
    { name = "opentelemetry-semantic-conventions" },
    { name = "opentelemetry-util-http" },
]
sdist = { url = "https://files.pythonhosted.org/packages/2f/65/75298953a469e9abe8ee2e5d2ff116a75d130313812697de74336374a43f/opentelemetry_instrumentation_fastapi-0.53b1.tar.gz", hash = "sha256:24e98ddd1bd8164069e68e36c47bb729fefb0a851e6dd520f4fc81c3bbc54147", size = 19321 }
wheels = [
    { url = "https://files.pythonhosted.org/packages/01/06/b996a3b1f243938ebff7ca1a2290174a155c98791ff6f2e5db50bce0a1a2/opentelemetry_instrumentation_fastapi-0.53b1-py3-none-any.whl", hash = "sha256:f8ed5b65e9086b86caeae191fcf798ec7b47469ac7f0341461acc03886278741", size = 12125 },
]

[[package]]
name = "opentelemetry-proto"
version = "1.32.1"
source = { registry = "https://pypi.org/simple" }
dependencies = [
    { name = "protobuf" },
]
sdist = { url = "https://files.pythonhosted.org/packages/31/9b/17f31b0dff06b21fc30bf032ce3f3d443391d3f5cebb65b4d680c4e770c4/opentelemetry_proto-1.32.1.tar.gz", hash = "sha256:bc6385ccf87768f029371535312071a2d09e6c9ebf119ac17dbc825a6a56ba53", size = 34360 }
wheels = [
    { url = "https://files.pythonhosted.org/packages/a5/89/16a40a3c64611cb32509751ef6370e3e96c24a39ba493b4d67f5671ef4c1/opentelemetry_proto-1.32.1-py3-none-any.whl", hash = "sha256:fe56df31033ab0c40af7525f8bf4c487313377bbcfdf94184b701a8ccebc800e", size = 55854 },
]

[[package]]
name = "opentelemetry-sdk"
version = "1.32.1"
source = { registry = "https://pypi.org/simple" }
dependencies = [
    { name = "opentelemetry-api" },
    { name = "opentelemetry-semantic-conventions" },
    { name = "typing-extensions" },
]
sdist = { url = "https://files.pythonhosted.org/packages/a3/65/2069caef9257fae234ca0040d945c741aa7afbd83a7298ee70fc0bc6b6f4/opentelemetry_sdk-1.32.1.tar.gz", hash = "sha256:8ef373d490961848f525255a42b193430a0637e064dd132fd2a014d94792a092", size = 161044 }
wheels = [
    { url = "https://files.pythonhosted.org/packages/dc/00/d3976cdcb98027aaf16f1e980e54935eb820872792f0eaedd4fd7abb5964/opentelemetry_sdk-1.32.1-py3-none-any.whl", hash = "sha256:bba37b70a08038613247bc42beee5a81b0ddca422c7d7f1b097b32bf1c7e2f17", size = 118989 },
]

[[package]]
name = "opentelemetry-semantic-conventions"
version = "0.53b1"
source = { registry = "https://pypi.org/simple" }
dependencies = [
    { name = "deprecated" },
    { name = "opentelemetry-api" },
]
sdist = { url = "https://files.pythonhosted.org/packages/5e/b6/3c56e22e9b51bcb89edab30d54830958f049760bbd9ab0a759cece7bca88/opentelemetry_semantic_conventions-0.53b1.tar.gz", hash = "sha256:4c5a6fede9de61211b2e9fc1e02e8acacce882204cd770177342b6a3be682992", size = 114350 }
wheels = [
    { url = "https://files.pythonhosted.org/packages/27/6b/a8fb94760ef8da5ec283e488eb43235eac3ae7514385a51b6accf881e671/opentelemetry_semantic_conventions-0.53b1-py3-none-any.whl", hash = "sha256:21df3ed13f035f8f3ea42d07cbebae37020367a53b47f1ebee3b10a381a00208", size = 188443 },
]

[[package]]
name = "opentelemetry-util-http"
version = "0.53b1"
source = { registry = "https://pypi.org/simple" }
sdist = { url = "https://files.pythonhosted.org/packages/53/c6/89dd3bddadac2da18b4fe5704c8da00d81f7bf891a0e5f4e578197e65a39/opentelemetry_util_http-0.53b1.tar.gz", hash = "sha256:7b0356584400b3406a643e244d36ff1bbb7c95e3b5ed0509d212e4a11c050a0e", size = 8042 }
wheels = [
    { url = "https://files.pythonhosted.org/packages/82/f3/cd04c208fd50a60c7a521d33e6a17ff2949f81330ca2f086bcdbbd08dd8c/opentelemetry_util_http-0.53b1-py3-none-any.whl", hash = "sha256:ee7ecc1cbe4598535a95eaf7742f80c0c924843bf8f7ef3bab4963a228a94dd0", size = 7303 },
]

[[package]]
name = "orjson"
version = "3.10.16"
source = { registry = "https://pypi.org/simple" }
sdist = { url = "https://files.pythonhosted.org/packages/98/c7/03913cc4332174071950acf5b0735463e3f63760c80585ef369270c2b372/orjson-3.10.16.tar.gz", hash = "sha256:d2aaa5c495e11d17b9b93205f5fa196737ee3202f000aaebf028dc9a73750f10", size = 5410415 }
wheels = [
    { url = "https://files.pythonhosted.org/packages/5d/15/67ce9d4c959c83f112542222ea3b9209c1d424231d71d74c4890ea0acd2b/orjson-3.10.16-cp312-cp312-macosx_10_15_x86_64.macosx_11_0_arm64.macosx_10_15_universal2.whl", hash = "sha256:6d3444abbfa71ba21bb042caa4b062535b122248259fdb9deea567969140abca", size = 249325 },
    { url = "https://files.pythonhosted.org/packages/da/2c/1426b06f30a1b9ada74b6f512c1ddf9d2760f53f61cdb59efeb9ad342133/orjson-3.10.16-cp312-cp312-macosx_15_0_arm64.whl", hash = "sha256:30245c08d818fdcaa48b7d5b81499b8cae09acabb216fe61ca619876b128e184", size = 133621 },
    { url = "https://files.pythonhosted.org/packages/9e/88/18d26130954bc73bee3be10f95371ea1dfb8679e0e2c46b0f6d8c6289402/orjson-3.10.16-cp312-cp312-manylinux_2_17_aarch64.manylinux2014_aarch64.whl", hash = "sha256:a0ba1d0baa71bf7579a4ccdcf503e6f3098ef9542106a0eca82395898c8a500a", size = 138270 },
    { url = "https://files.pythonhosted.org/packages/4f/f9/6d8b64fcd58fae072e80ee7981be8ba0d7c26ace954e5cd1d027fc80518f/orjson-3.10.16-cp312-cp312-manylinux_2_17_armv7l.manylinux2014_armv7l.whl", hash = "sha256:eb0beefa5ef3af8845f3a69ff2a4aa62529b5acec1cfe5f8a6b4141033fd46ef", size = 132346 },
    { url = "https://files.pythonhosted.org/packages/16/3f/2513fd5bc786f40cd12af569c23cae6381aeddbefeed2a98f0a666eb5d0d/orjson-3.10.16-cp312-cp312-manylinux_2_17_i686.manylinux2014_i686.whl", hash = "sha256:6daa0e1c9bf2e030e93c98394de94506f2a4d12e1e9dadd7c53d5e44d0f9628e", size = 136845 },
    { url = "https://files.pythonhosted.org/packages/6d/42/b0e7b36720f5ab722b48e8ccf06514d4f769358dd73c51abd8728ef58d0b/orjson-3.10.16-cp312-cp312-manylinux_2_17_ppc64le.manylinux2014_ppc64le.whl", hash = "sha256:9da9019afb21e02410ef600e56666652b73eb3e4d213a0ec919ff391a7dd52aa", size = 138078 },
    { url = "https://files.pythonhosted.org/packages/a3/a8/d220afb8a439604be74fc755dbc740bded5ed14745ca536b304ed32eb18a/orjson-3.10.16-cp312-cp312-manylinux_2_17_s390x.manylinux2014_s390x.whl", hash = "sha256:daeb3a1ee17b69981d3aae30c3b4e786b0f8c9e6c71f2b48f1aef934f63f38f4", size = 142712 },
    { url = "https://files.pythonhosted.org/packages/8c/88/7e41e9883c00f84f92fe357a8371edae816d9d7ef39c67b5106960c20389/orjson-3.10.16-cp312-cp312-manylinux_2_17_x86_64.manylinux2014_x86_64.whl", hash = "sha256:80fed80eaf0e20a31942ae5d0728849862446512769692474be5e6b73123a23b", size = 133136 },
    { url = "https://files.pythonhosted.org/packages/e9/ca/61116095307ad0be828ea26093febaf59e38596d84a9c8d765c3c5e4934f/orjson-3.10.16-cp312-cp312-musllinux_1_2_aarch64.whl", hash = "sha256:73390ed838f03764540a7bdc4071fe0123914c2cc02fb6abf35182d5fd1b7a42", size = 135258 },
    { url = "https://files.pythonhosted.org/packages/dc/1b/09493cf7d801505f094c9295f79c98c1e0af2ac01c7ed8d25b30fcb19ada/orjson-3.10.16-cp312-cp312-musllinux_1_2_armv7l.whl", hash = "sha256:a22bba012a0c94ec02a7768953020ab0d3e2b884760f859176343a36c01adf87", size = 412326 },
    { url = "https://files.pythonhosted.org/packages/ea/02/125d7bbd7f7a500190ddc8ae5d2d3c39d87ed3ed28f5b37cfe76962c678d/orjson-3.10.16-cp312-cp312-musllinux_1_2_i686.whl", hash = "sha256:5385bbfdbc90ff5b2635b7e6bebf259652db00a92b5e3c45b616df75b9058e88", size = 152800 },
    { url = "https://files.pythonhosted.org/packages/f9/09/7658a9e3e793d5b3b00598023e0fb6935d0e7bbb8ff72311c5415a8ce677/orjson-3.10.16-cp312-cp312-musllinux_1_2_x86_64.whl", hash = "sha256:02c6279016346e774dd92625d46c6c40db687b8a0d685aadb91e26e46cc33e1e", size = 137516 },
    { url = "https://files.pythonhosted.org/packages/29/87/32b7a4831e909d347278101a48d4cf9f3f25901b2295e7709df1651f65a1/orjson-3.10.16-cp312-cp312-win32.whl", hash = "sha256:7ca55097a11426db80f79378e873a8c51f4dde9ffc22de44850f9696b7eb0e8c", size = 141759 },
    { url = "https://files.pythonhosted.org/packages/35/ce/81a27e7b439b807bd393585271364cdddf50dc281fc57c4feef7ccb186a6/orjson-3.10.16-cp312-cp312-win_amd64.whl", hash = "sha256:86d127efdd3f9bf5f04809b70faca1e6836556ea3cc46e662b44dab3fe71f3d6", size = 133944 },
    { url = "https://files.pythonhosted.org/packages/87/b9/ff6aa28b8c86af9526160905593a2fe8d004ac7a5e592ee0b0ff71017511/orjson-3.10.16-cp313-cp313-macosx_10_15_x86_64.macosx_11_0_arm64.macosx_10_15_universal2.whl", hash = "sha256:148a97f7de811ba14bc6dbc4a433e0341ffd2cc285065199fb5f6a98013744bd", size = 249289 },
    { url = "https://files.pythonhosted.org/packages/6c/81/6d92a586149b52684ab8fd70f3623c91d0e6a692f30fd8c728916ab2263c/orjson-3.10.16-cp313-cp313-macosx_15_0_arm64.whl", hash = "sha256:1d960c1bf0e734ea36d0adc880076de3846aaec45ffad29b78c7f1b7962516b8", size = 133640 },
    { url = "https://files.pythonhosted.org/packages/c2/88/b72443f4793d2e16039ab85d0026677932b15ab968595fb7149750d74134/orjson-3.10.16-cp313-cp313-manylinux_2_17_aarch64.manylinux2014_aarch64.whl", hash = "sha256:a318cd184d1269f68634464b12871386808dc8b7c27de8565234d25975a7a137", size = 138286 },
    { url = "https://files.pythonhosted.org/packages/c3/3c/72a22d4b28c076c4016d5a52bd644a8e4d849d3bb0373d9e377f9e3b2250/orjson-3.10.16-cp313-cp313-manylinux_2_17_armv7l.manylinux2014_armv7l.whl", hash = "sha256:df23f8df3ef9223d1d6748bea63fca55aae7da30a875700809c500a05975522b", size = 132307 },
    { url = "https://files.pythonhosted.org/packages/8a/a2/f1259561bdb6ad7061ff1b95dab082fe32758c4bc143ba8d3d70831f0a06/orjson-3.10.16-cp313-cp313-manylinux_2_17_i686.manylinux2014_i686.whl", hash = "sha256:b94dda8dd6d1378f1037d7f3f6b21db769ef911c4567cbaa962bb6dc5021cf90", size = 136739 },
    { url = "https://files.pythonhosted.org/packages/3d/af/c7583c4b34f33d8b8b90cfaab010ff18dd64e7074cc1e117a5f1eff20dcf/orjson-3.10.16-cp313-cp313-manylinux_2_17_ppc64le.manylinux2014_ppc64le.whl", hash = "sha256:f12970a26666a8775346003fd94347d03ccb98ab8aa063036818381acf5f523e", size = 138076 },
    { url = "https://files.pythonhosted.org/packages/d7/59/d7fc7fbdd3d4a64c2eae4fc7341a5aa39cf9549bd5e2d7f6d3c07f8b715b/orjson-3.10.16-cp313-cp313-manylinux_2_17_s390x.manylinux2014_s390x.whl", hash = "sha256:15a1431a245d856bd56e4d29ea0023eb4d2c8f71efe914beb3dee8ab3f0cd7fb", size = 142643 },
    { url = "https://files.pythonhosted.org/packages/92/0e/3bd8f2197d27601f16b4464ae948826da2bcf128af31230a9dbbad7ceb57/orjson-3.10.16-cp313-cp313-manylinux_2_17_x86_64.manylinux2014_x86_64.whl", hash = "sha256:c83655cfc247f399a222567d146524674a7b217af7ef8289c0ff53cfe8db09f0", size = 133168 },
    { url = "https://files.pythonhosted.org/packages/af/a8/351fd87b664b02f899f9144d2c3dc848b33ac04a5df05234cbfb9e2a7540/orjson-3.10.16-cp313-cp313-musllinux_1_2_aarch64.whl", hash = "sha256:fa59ae64cb6ddde8f09bdbf7baf933c4cd05734ad84dcf4e43b887eb24e37652", size = 135271 },
    { url = "https://files.pythonhosted.org/packages/ba/b0/a6d42a7d412d867c60c0337d95123517dd5a9370deea705ea1be0f89389e/orjson-3.10.16-cp313-cp313-musllinux_1_2_armv7l.whl", hash = "sha256:ca5426e5aacc2e9507d341bc169d8af9c3cbe88f4cd4c1cf2f87e8564730eb56", size = 412444 },
    { url = "https://files.pythonhosted.org/packages/79/ec/7572cd4e20863f60996f3f10bc0a6da64a6fd9c35954189a914cec0b7377/orjson-3.10.16-cp313-cp313-musllinux_1_2_i686.whl", hash = "sha256:6fd5da4edf98a400946cd3a195680de56f1e7575109b9acb9493331047157430", size = 152737 },
    { url = "https://files.pythonhosted.org/packages/a9/19/ceb9e8fed5403b2e76a8ac15f581b9d25780a3be3c9b3aa54b7777a210d5/orjson-3.10.16-cp313-cp313-musllinux_1_2_x86_64.whl", hash = "sha256:980ecc7a53e567169282a5e0ff078393bac78320d44238da4e246d71a4e0e8f5", size = 137482 },
    { url = "https://files.pythonhosted.org/packages/1b/78/a78bb810f3786579dbbbd94768284cbe8f2fd65167cd7020260679665c17/orjson-3.10.16-cp313-cp313-win32.whl", hash = "sha256:28f79944dd006ac540a6465ebd5f8f45dfdf0948ff998eac7a908275b4c1add6", size = 141714 },
    { url = "https://files.pythonhosted.org/packages/81/9c/b66ce9245ff319df2c3278acd351a3f6145ef34b4a2d7f4b0f739368370f/orjson-3.10.16-cp313-cp313-win_amd64.whl", hash = "sha256:fe0a145e96d51971407cb8ba947e63ead2aa915db59d6631a355f5f2150b56b7", size = 133954 },
]

[[package]]
name = "overrides"
version = "7.7.0"
source = { registry = "https://pypi.org/simple" }
sdist = { url = "https://files.pythonhosted.org/packages/36/86/b585f53236dec60aba864e050778b25045f857e17f6e5ea0ae95fe80edd2/overrides-7.7.0.tar.gz", hash = "sha256:55158fa3d93b98cc75299b1e67078ad9003ca27945c76162c1c0766d6f91820a", size = 22812 }
wheels = [
    { url = "https://files.pythonhosted.org/packages/2c/ab/fc8290c6a4c722e5514d80f62b2dc4c4df1a68a41d1364e625c35990fcf3/overrides-7.7.0-py3-none-any.whl", hash = "sha256:c7ed9d062f78b8e4c1a7b70bd8796b35ead4d9f510227ef9c5dc7626c60d7e49", size = 17832 },
]

[[package]]
name = "packaging"
version = "24.2"
source = { registry = "https://pypi.org/simple" }
sdist = { url = "https://files.pythonhosted.org/packages/d0/63/68dbb6eb2de9cb10ee4c9c14a0148804425e13c4fb20d61cce69f53106da/packaging-24.2.tar.gz", hash = "sha256:c228a6dc5e932d346bc5739379109d49e8853dd8223571c7c5b55260edc0b97f", size = 163950 }
wheels = [
    { url = "https://files.pythonhosted.org/packages/88/ef/eb23f262cca3c0c4eb7ab1933c3b1f03d021f2c48f54763065b6f0e321be/packaging-24.2-py3-none-any.whl", hash = "sha256:09abb1bccd265c01f4a3aa3f7a7db064b36514d2cba19a2f694fe6150451a759", size = 65451 },
]

[[package]]
name = "pacmap"
version = "0.8.0"
source = { registry = "https://pypi.org/simple" }
dependencies = [
    { name = "annoy" },
    { name = "numba" },
    { name = "numpy" },
    { name = "scikit-learn" },
]
sdist = { url = "https://files.pythonhosted.org/packages/b3/40/3686ff721dd60901f5c2c9a1c62e3573fdf84a0be37be047adbc03ef81f3/pacmap-0.8.0.tar.gz", hash = "sha256:1c0c10180e36b77f5e5344d838d020dd9557ac1ca77f0976c2e308643b019084", size = 29067 }
wheels = [
    { url = "https://files.pythonhosted.org/packages/73/15/5ff2b77b48be04d718e2684c4e707c588183a8c4bbfddf1bd558329281d5/pacmap-0.8.0-py3-none-any.whl", hash = "sha256:c15eff274fd4d4575ba5b42399dc3b71eba80f9131a461d715927e9ae6c812b4", size = 21359 },
]

[[package]]
name = "pandas"
version = "2.2.3"
source = { registry = "https://pypi.org/simple" }
dependencies = [
    { name = "numpy" },
    { name = "python-dateutil" },
    { name = "pytz" },
    { name = "tzdata" },
]
sdist = { url = "https://files.pythonhosted.org/packages/9c/d6/9f8431bacc2e19dca897724cd097b1bb224a6ad5433784a44b587c7c13af/pandas-2.2.3.tar.gz", hash = "sha256:4f18ba62b61d7e192368b84517265a99b4d7ee8912f8708660fb4a366cc82667", size = 4399213 }
wheels = [
    { url = "https://files.pythonhosted.org/packages/17/a3/fb2734118db0af37ea7433f57f722c0a56687e14b14690edff0cdb4b7e58/pandas-2.2.3-cp312-cp312-macosx_10_9_x86_64.whl", hash = "sha256:b1d432e8d08679a40e2a6d8b2f9770a5c21793a6f9f47fdd52c5ce1948a5a8a9", size = 12529893 },
    { url = "https://files.pythonhosted.org/packages/e1/0c/ad295fd74bfac85358fd579e271cded3ac969de81f62dd0142c426b9da91/pandas-2.2.3-cp312-cp312-macosx_11_0_arm64.whl", hash = "sha256:a5a1595fe639f5988ba6a8e5bc9649af3baf26df3998a0abe56c02609392e0a4", size = 11363475 },
    { url = "https://files.pythonhosted.org/packages/c6/2a/4bba3f03f7d07207481fed47f5b35f556c7441acddc368ec43d6643c5777/pandas-2.2.3-cp312-cp312-manylinux2014_aarch64.manylinux_2_17_aarch64.whl", hash = "sha256:5de54125a92bb4d1c051c0659e6fcb75256bf799a732a87184e5ea503965bce3", size = 15188645 },
    { url = "https://files.pythonhosted.org/packages/38/f8/d8fddee9ed0d0c0f4a2132c1dfcf0e3e53265055da8df952a53e7eaf178c/pandas-2.2.3-cp312-cp312-manylinux_2_17_x86_64.manylinux2014_x86_64.whl", hash = "sha256:fffb8ae78d8af97f849404f21411c95062db1496aeb3e56f146f0355c9989319", size = 12739445 },
    { url = "https://files.pythonhosted.org/packages/20/e8/45a05d9c39d2cea61ab175dbe6a2de1d05b679e8de2011da4ee190d7e748/pandas-2.2.3-cp312-cp312-musllinux_1_2_aarch64.whl", hash = "sha256:6dfcb5ee8d4d50c06a51c2fffa6cff6272098ad6540aed1a76d15fb9318194d8", size = 16359235 },
    { url = "https://files.pythonhosted.org/packages/1d/99/617d07a6a5e429ff90c90da64d428516605a1ec7d7bea494235e1c3882de/pandas-2.2.3-cp312-cp312-musllinux_1_2_x86_64.whl", hash = "sha256:062309c1b9ea12a50e8ce661145c6aab431b1e99530d3cd60640e255778bd43a", size = 14056756 },
    { url = "https://files.pythonhosted.org/packages/29/d4/1244ab8edf173a10fd601f7e13b9566c1b525c4f365d6bee918e68381889/pandas-2.2.3-cp312-cp312-win_amd64.whl", hash = "sha256:59ef3764d0fe818125a5097d2ae867ca3fa64df032331b7e0917cf5d7bf66b13", size = 11504248 },
    { url = "https://files.pythonhosted.org/packages/64/22/3b8f4e0ed70644e85cfdcd57454686b9057c6c38d2f74fe4b8bc2527214a/pandas-2.2.3-cp313-cp313-macosx_10_13_x86_64.whl", hash = "sha256:f00d1345d84d8c86a63e476bb4955e46458b304b9575dcf71102b5c705320015", size = 12477643 },
    { url = "https://files.pythonhosted.org/packages/e4/93/b3f5d1838500e22c8d793625da672f3eec046b1a99257666c94446969282/pandas-2.2.3-cp313-cp313-macosx_11_0_arm64.whl", hash = "sha256:3508d914817e153ad359d7e069d752cdd736a247c322d932eb89e6bc84217f28", size = 11281573 },
    { url = "https://files.pythonhosted.org/packages/f5/94/6c79b07f0e5aab1dcfa35a75f4817f5c4f677931d4234afcd75f0e6a66ca/pandas-2.2.3-cp313-cp313-manylinux2014_aarch64.manylinux_2_17_aarch64.whl", hash = "sha256:22a9d949bfc9a502d320aa04e5d02feab689d61da4e7764b62c30b991c42c5f0", size = 15196085 },
    { url = "https://files.pythonhosted.org/packages/e8/31/aa8da88ca0eadbabd0a639788a6da13bb2ff6edbbb9f29aa786450a30a91/pandas-2.2.3-cp313-cp313-manylinux_2_17_x86_64.manylinux2014_x86_64.whl", hash = "sha256:f3a255b2c19987fbbe62a9dfd6cff7ff2aa9ccab3fc75218fd4b7530f01efa24", size = 12711809 },
    { url = "https://files.pythonhosted.org/packages/ee/7c/c6dbdb0cb2a4344cacfb8de1c5808ca885b2e4dcfde8008266608f9372af/pandas-2.2.3-cp313-cp313-musllinux_1_2_aarch64.whl", hash = "sha256:800250ecdadb6d9c78eae4990da62743b857b470883fa27f652db8bdde7f6659", size = 16356316 },
    { url = "https://files.pythonhosted.org/packages/57/b7/8b757e7d92023b832869fa8881a992696a0bfe2e26f72c9ae9f255988d42/pandas-2.2.3-cp313-cp313-musllinux_1_2_x86_64.whl", hash = "sha256:6374c452ff3ec675a8f46fd9ab25c4ad0ba590b71cf0656f8b6daa5202bca3fb", size = 14022055 },
    { url = "https://files.pythonhosted.org/packages/3b/bc/4b18e2b8c002572c5a441a64826252ce5da2aa738855747247a971988043/pandas-2.2.3-cp313-cp313-win_amd64.whl", hash = "sha256:61c5ad4043f791b61dd4752191d9f07f0ae412515d59ba8f005832a532f8736d", size = 11481175 },
    { url = "https://files.pythonhosted.org/packages/76/a3/a5d88146815e972d40d19247b2c162e88213ef51c7c25993942c39dbf41d/pandas-2.2.3-cp313-cp313t-macosx_10_13_x86_64.whl", hash = "sha256:3b71f27954685ee685317063bf13c7709a7ba74fc996b84fc6821c59b0f06468", size = 12615650 },
    { url = "https://files.pythonhosted.org/packages/9c/8c/f0fd18f6140ddafc0c24122c8a964e48294acc579d47def376fef12bcb4a/pandas-2.2.3-cp313-cp313t-macosx_11_0_arm64.whl", hash = "sha256:38cf8125c40dae9d5acc10fa66af8ea6fdf760b2714ee482ca691fc66e6fcb18", size = 11290177 },
    { url = "https://files.pythonhosted.org/packages/ed/f9/e995754eab9c0f14c6777401f7eece0943840b7a9fc932221c19d1abee9f/pandas-2.2.3-cp313-cp313t-manylinux2014_aarch64.manylinux_2_17_aarch64.whl", hash = "sha256:ba96630bc17c875161df3818780af30e43be9b166ce51c9a18c1feae342906c2", size = 14651526 },
    { url = "https://files.pythonhosted.org/packages/25/b0/98d6ae2e1abac4f35230aa756005e8654649d305df9a28b16b9ae4353bff/pandas-2.2.3-cp313-cp313t-manylinux_2_17_x86_64.manylinux2014_x86_64.whl", hash = "sha256:1db71525a1538b30142094edb9adc10be3f3e176748cd7acc2240c2f2e5aa3a4", size = 11871013 },
    { url = "https://files.pythonhosted.org/packages/cc/57/0f72a10f9db6a4628744c8e8f0df4e6e21de01212c7c981d31e50ffc8328/pandas-2.2.3-cp313-cp313t-musllinux_1_2_aarch64.whl", hash = "sha256:15c0e1e02e93116177d29ff83e8b1619c93ddc9c49083f237d4312337a61165d", size = 15711620 },
    { url = "https://files.pythonhosted.org/packages/ab/5f/b38085618b950b79d2d9164a711c52b10aefc0ae6833b96f626b7021b2ed/pandas-2.2.3-cp313-cp313t-musllinux_1_2_x86_64.whl", hash = "sha256:ad5b65698ab28ed8d7f18790a0dc58005c7629f227be9ecc1072aa74c0c1d43a", size = 13098436 },
]

[[package]]
name = "pandas"
version = "2.2.3"
source = { registry = "https://pypi.org/simple" }
dependencies = [
    { name = "numpy" },
    { name = "python-dateutil" },
    { name = "pytz" },
    { name = "tzdata" },
]
sdist = { url = "https://files.pythonhosted.org/packages/9c/d6/9f8431bacc2e19dca897724cd097b1bb224a6ad5433784a44b587c7c13af/pandas-2.2.3.tar.gz", hash = "sha256:4f18ba62b61d7e192368b84517265a99b4d7ee8912f8708660fb4a366cc82667", size = 4399213 }
wheels = [
    { url = "https://files.pythonhosted.org/packages/17/a3/fb2734118db0af37ea7433f57f722c0a56687e14b14690edff0cdb4b7e58/pandas-2.2.3-cp312-cp312-macosx_10_9_x86_64.whl", hash = "sha256:b1d432e8d08679a40e2a6d8b2f9770a5c21793a6f9f47fdd52c5ce1948a5a8a9", size = 12529893 },
    { url = "https://files.pythonhosted.org/packages/e1/0c/ad295fd74bfac85358fd579e271cded3ac969de81f62dd0142c426b9da91/pandas-2.2.3-cp312-cp312-macosx_11_0_arm64.whl", hash = "sha256:a5a1595fe639f5988ba6a8e5bc9649af3baf26df3998a0abe56c02609392e0a4", size = 11363475 },
    { url = "https://files.pythonhosted.org/packages/c6/2a/4bba3f03f7d07207481fed47f5b35f556c7441acddc368ec43d6643c5777/pandas-2.2.3-cp312-cp312-manylinux2014_aarch64.manylinux_2_17_aarch64.whl", hash = "sha256:5de54125a92bb4d1c051c0659e6fcb75256bf799a732a87184e5ea503965bce3", size = 15188645 },
    { url = "https://files.pythonhosted.org/packages/38/f8/d8fddee9ed0d0c0f4a2132c1dfcf0e3e53265055da8df952a53e7eaf178c/pandas-2.2.3-cp312-cp312-manylinux_2_17_x86_64.manylinux2014_x86_64.whl", hash = "sha256:fffb8ae78d8af97f849404f21411c95062db1496aeb3e56f146f0355c9989319", size = 12739445 },
    { url = "https://files.pythonhosted.org/packages/20/e8/45a05d9c39d2cea61ab175dbe6a2de1d05b679e8de2011da4ee190d7e748/pandas-2.2.3-cp312-cp312-musllinux_1_2_aarch64.whl", hash = "sha256:6dfcb5ee8d4d50c06a51c2fffa6cff6272098ad6540aed1a76d15fb9318194d8", size = 16359235 },
    { url = "https://files.pythonhosted.org/packages/1d/99/617d07a6a5e429ff90c90da64d428516605a1ec7d7bea494235e1c3882de/pandas-2.2.3-cp312-cp312-musllinux_1_2_x86_64.whl", hash = "sha256:062309c1b9ea12a50e8ce661145c6aab431b1e99530d3cd60640e255778bd43a", size = 14056756 },
    { url = "https://files.pythonhosted.org/packages/29/d4/1244ab8edf173a10fd601f7e13b9566c1b525c4f365d6bee918e68381889/pandas-2.2.3-cp312-cp312-win_amd64.whl", hash = "sha256:59ef3764d0fe818125a5097d2ae867ca3fa64df032331b7e0917cf5d7bf66b13", size = 11504248 },
    { url = "https://files.pythonhosted.org/packages/64/22/3b8f4e0ed70644e85cfdcd57454686b9057c6c38d2f74fe4b8bc2527214a/pandas-2.2.3-cp313-cp313-macosx_10_13_x86_64.whl", hash = "sha256:f00d1345d84d8c86a63e476bb4955e46458b304b9575dcf71102b5c705320015", size = 12477643 },
    { url = "https://files.pythonhosted.org/packages/e4/93/b3f5d1838500e22c8d793625da672f3eec046b1a99257666c94446969282/pandas-2.2.3-cp313-cp313-macosx_11_0_arm64.whl", hash = "sha256:3508d914817e153ad359d7e069d752cdd736a247c322d932eb89e6bc84217f28", size = 11281573 },
    { url = "https://files.pythonhosted.org/packages/f5/94/6c79b07f0e5aab1dcfa35a75f4817f5c4f677931d4234afcd75f0e6a66ca/pandas-2.2.3-cp313-cp313-manylinux2014_aarch64.manylinux_2_17_aarch64.whl", hash = "sha256:22a9d949bfc9a502d320aa04e5d02feab689d61da4e7764b62c30b991c42c5f0", size = 15196085 },
    { url = "https://files.pythonhosted.org/packages/e8/31/aa8da88ca0eadbabd0a639788a6da13bb2ff6edbbb9f29aa786450a30a91/pandas-2.2.3-cp313-cp313-manylinux_2_17_x86_64.manylinux2014_x86_64.whl", hash = "sha256:f3a255b2c19987fbbe62a9dfd6cff7ff2aa9ccab3fc75218fd4b7530f01efa24", size = 12711809 },
    { url = "https://files.pythonhosted.org/packages/ee/7c/c6dbdb0cb2a4344cacfb8de1c5808ca885b2e4dcfde8008266608f9372af/pandas-2.2.3-cp313-cp313-musllinux_1_2_aarch64.whl", hash = "sha256:800250ecdadb6d9c78eae4990da62743b857b470883fa27f652db8bdde7f6659", size = 16356316 },
    { url = "https://files.pythonhosted.org/packages/57/b7/8b757e7d92023b832869fa8881a992696a0bfe2e26f72c9ae9f255988d42/pandas-2.2.3-cp313-cp313-musllinux_1_2_x86_64.whl", hash = "sha256:6374c452ff3ec675a8f46fd9ab25c4ad0ba590b71cf0656f8b6daa5202bca3fb", size = 14022055 },
    { url = "https://files.pythonhosted.org/packages/3b/bc/4b18e2b8c002572c5a441a64826252ce5da2aa738855747247a971988043/pandas-2.2.3-cp313-cp313-win_amd64.whl", hash = "sha256:61c5ad4043f791b61dd4752191d9f07f0ae412515d59ba8f005832a532f8736d", size = 11481175 },
    { url = "https://files.pythonhosted.org/packages/76/a3/a5d88146815e972d40d19247b2c162e88213ef51c7c25993942c39dbf41d/pandas-2.2.3-cp313-cp313t-macosx_10_13_x86_64.whl", hash = "sha256:3b71f27954685ee685317063bf13c7709a7ba74fc996b84fc6821c59b0f06468", size = 12615650 },
    { url = "https://files.pythonhosted.org/packages/9c/8c/f0fd18f6140ddafc0c24122c8a964e48294acc579d47def376fef12bcb4a/pandas-2.2.3-cp313-cp313t-macosx_11_0_arm64.whl", hash = "sha256:38cf8125c40dae9d5acc10fa66af8ea6fdf760b2714ee482ca691fc66e6fcb18", size = 11290177 },
    { url = "https://files.pythonhosted.org/packages/ed/f9/e995754eab9c0f14c6777401f7eece0943840b7a9fc932221c19d1abee9f/pandas-2.2.3-cp313-cp313t-manylinux2014_aarch64.manylinux_2_17_aarch64.whl", hash = "sha256:ba96630bc17c875161df3818780af30e43be9b166ce51c9a18c1feae342906c2", size = 14651526 },
    { url = "https://files.pythonhosted.org/packages/25/b0/98d6ae2e1abac4f35230aa756005e8654649d305df9a28b16b9ae4353bff/pandas-2.2.3-cp313-cp313t-manylinux_2_17_x86_64.manylinux2014_x86_64.whl", hash = "sha256:1db71525a1538b30142094edb9adc10be3f3e176748cd7acc2240c2f2e5aa3a4", size = 11871013 },
    { url = "https://files.pythonhosted.org/packages/cc/57/0f72a10f9db6a4628744c8e8f0df4e6e21de01212c7c981d31e50ffc8328/pandas-2.2.3-cp313-cp313t-musllinux_1_2_aarch64.whl", hash = "sha256:15c0e1e02e93116177d29ff83e8b1619c93ddc9c49083f237d4312337a61165d", size = 15711620 },
    { url = "https://files.pythonhosted.org/packages/ab/5f/b38085618b950b79d2d9164a711c52b10aefc0ae6833b96f626b7021b2ed/pandas-2.2.3-cp313-cp313t-musllinux_1_2_x86_64.whl", hash = "sha256:ad5b65698ab28ed8d7f18790a0dc58005c7629f227be9ecc1072aa74c0c1d43a", size = 13098436 },
]

[[package]]
name = "pandocfilters"
version = "1.5.1"
source = { registry = "https://pypi.org/simple" }
sdist = { url = "https://files.pythonhosted.org/packages/70/6f/3dd4940bbe001c06a65f88e36bad298bc7a0de5036115639926b0c5c0458/pandocfilters-1.5.1.tar.gz", hash = "sha256:002b4a555ee4ebc03f8b66307e287fa492e4a77b4ea14d3f934328297bb4939e", size = 8454 }
wheels = [
    { url = "https://files.pythonhosted.org/packages/ef/af/4fbc8cab944db5d21b7e2a5b8e9211a03a79852b1157e2c102fcc61ac440/pandocfilters-1.5.1-py2.py3-none-any.whl", hash = "sha256:93be382804a9cdb0a7267585f157e5d1731bbe5545a85b268d6f5fe6232de2bc", size = 8663 },
]

[[package]]
name = "parso"
version = "0.8.4"
source = { registry = "https://pypi.org/simple" }
sdist = { url = "https://files.pythonhosted.org/packages/66/94/68e2e17afaa9169cf6412ab0f28623903be73d1b32e208d9e8e541bb086d/parso-0.8.4.tar.gz", hash = "sha256:eb3a7b58240fb99099a345571deecc0f9540ea5f4dd2fe14c2a99d6b281ab92d", size = 400609 }
wheels = [
    { url = "https://files.pythonhosted.org/packages/c6/ac/dac4a63f978e4dcb3c6d3a78c4d8e0192a113d288502a1216950c41b1027/parso-0.8.4-py2.py3-none-any.whl", hash = "sha256:a418670a20291dacd2dddc80c377c5c3791378ee1e8d12bffc35420643d43f18", size = 103650 },
]

[[package]]
name = "pexpect"
version = "4.9.0"
source = { registry = "https://pypi.org/simple" }
dependencies = [
    { name = "ptyprocess" },
]
sdist = { url = "https://files.pythonhosted.org/packages/42/92/cc564bf6381ff43ce1f4d06852fc19a2f11d180f23dc32d9588bee2f149d/pexpect-4.9.0.tar.gz", hash = "sha256:ee7d41123f3c9911050ea2c2dac107568dc43b2d3b0c7557a33212c398ead30f", size = 166450 }
wheels = [
    { url = "https://files.pythonhosted.org/packages/9e/c3/059298687310d527a58bb01f3b1965787ee3b40dce76752eda8b44e9a2c5/pexpect-4.9.0-py2.py3-none-any.whl", hash = "sha256:7236d1e080e4936be2dc3e326cec0af72acf9212a7e1d060210e70a47e253523", size = 63772 },
]

[[package]]
name = "pillow"
version = "11.2.1"
source = { registry = "https://pypi.org/simple" }
sdist = { url = "https://files.pythonhosted.org/packages/af/cb/bb5c01fcd2a69335b86c22142b2bccfc3464087efb7fd382eee5ffc7fdf7/pillow-11.2.1.tar.gz", hash = "sha256:a64dd61998416367b7ef979b73d3a85853ba9bec4c2925f74e588879a58716b6", size = 47026707 }
wheels = [
    { url = "https://files.pythonhosted.org/packages/c7/40/052610b15a1b8961f52537cc8326ca6a881408bc2bdad0d852edeb6ed33b/pillow-11.2.1-cp312-cp312-macosx_10_13_x86_64.whl", hash = "sha256:78afba22027b4accef10dbd5eed84425930ba41b3ea0a86fa8d20baaf19d807f", size = 3190185 },
    { url = "https://files.pythonhosted.org/packages/e5/7e/b86dbd35a5f938632093dc40d1682874c33dcfe832558fc80ca56bfcb774/pillow-11.2.1-cp312-cp312-macosx_11_0_arm64.whl", hash = "sha256:78092232a4ab376a35d68c4e6d5e00dfd73454bd12b230420025fbe178ee3b0b", size = 3030306 },
    { url = "https://files.pythonhosted.org/packages/a4/5c/467a161f9ed53e5eab51a42923c33051bf8d1a2af4626ac04f5166e58e0c/pillow-11.2.1-cp312-cp312-manylinux_2_17_aarch64.manylinux2014_aarch64.whl", hash = "sha256:25a5f306095c6780c52e6bbb6109624b95c5b18e40aab1c3041da3e9e0cd3e2d", size = 4416121 },
    { url = "https://files.pythonhosted.org/packages/62/73/972b7742e38ae0e2ac76ab137ca6005dcf877480da0d9d61d93b613065b4/pillow-11.2.1-cp312-cp312-manylinux_2_17_x86_64.manylinux2014_x86_64.whl", hash = "sha256:0c7b29dbd4281923a2bfe562acb734cee96bbb129e96e6972d315ed9f232bef4", size = 4501707 },
    { url = "https://files.pythonhosted.org/packages/e4/3a/427e4cb0b9e177efbc1a84798ed20498c4f233abde003c06d2650a6d60cb/pillow-11.2.1-cp312-cp312-manylinux_2_28_aarch64.whl", hash = "sha256:3e645b020f3209a0181a418bffe7b4a93171eef6c4ef6cc20980b30bebf17b7d", size = 4522921 },
    { url = "https://files.pythonhosted.org/packages/fe/7c/d8b1330458e4d2f3f45d9508796d7caf0c0d3764c00c823d10f6f1a3b76d/pillow-11.2.1-cp312-cp312-manylinux_2_28_x86_64.whl", hash = "sha256:b2dbea1012ccb784a65349f57bbc93730b96e85b42e9bf7b01ef40443db720b4", size = 4612523 },
    { url = "https://files.pythonhosted.org/packages/b3/2f/65738384e0b1acf451de5a573d8153fe84103772d139e1e0bdf1596be2ea/pillow-11.2.1-cp312-cp312-musllinux_1_2_aarch64.whl", hash = "sha256:da3104c57bbd72948d75f6a9389e6727d2ab6333c3617f0a89d72d4940aa0443", size = 4587836 },
    { url = "https://files.pythonhosted.org/packages/6a/c5/e795c9f2ddf3debb2dedd0df889f2fe4b053308bb59a3cc02a0cd144d641/pillow-11.2.1-cp312-cp312-musllinux_1_2_x86_64.whl", hash = "sha256:598174aef4589af795f66f9caab87ba4ff860ce08cd5bb447c6fc553ffee603c", size = 4669390 },
    { url = "https://files.pythonhosted.org/packages/96/ae/ca0099a3995976a9fce2f423166f7bff9b12244afdc7520f6ed38911539a/pillow-11.2.1-cp312-cp312-win32.whl", hash = "sha256:1d535df14716e7f8776b9e7fee118576d65572b4aad3ed639be9e4fa88a1cad3", size = 2332309 },
    { url = "https://files.pythonhosted.org/packages/7c/18/24bff2ad716257fc03da964c5e8f05d9790a779a8895d6566e493ccf0189/pillow-11.2.1-cp312-cp312-win_amd64.whl", hash = "sha256:14e33b28bf17c7a38eede290f77db7c664e4eb01f7869e37fa98a5aa95978941", size = 2676768 },
    { url = "https://files.pythonhosted.org/packages/da/bb/e8d656c9543276517ee40184aaa39dcb41e683bca121022f9323ae11b39d/pillow-11.2.1-cp312-cp312-win_arm64.whl", hash = "sha256:21e1470ac9e5739ff880c211fc3af01e3ae505859392bf65458c224d0bf283eb", size = 2415087 },
    { url = "https://files.pythonhosted.org/packages/36/9c/447528ee3776e7ab8897fe33697a7ff3f0475bb490c5ac1456a03dc57956/pillow-11.2.1-cp313-cp313-macosx_10_13_x86_64.whl", hash = "sha256:fdec757fea0b793056419bca3e9932eb2b0ceec90ef4813ea4c1e072c389eb28", size = 3190098 },
    { url = "https://files.pythonhosted.org/packages/b5/09/29d5cd052f7566a63e5b506fac9c60526e9ecc553825551333e1e18a4858/pillow-11.2.1-cp313-cp313-macosx_11_0_arm64.whl", hash = "sha256:b0e130705d568e2f43a17bcbe74d90958e8a16263868a12c3e0d9c8162690830", size = 3030166 },
    { url = "https://files.pythonhosted.org/packages/71/5d/446ee132ad35e7600652133f9c2840b4799bbd8e4adba881284860da0a36/pillow-11.2.1-cp313-cp313-manylinux_2_17_aarch64.manylinux2014_aarch64.whl", hash = "sha256:7bdb5e09068332578214cadd9c05e3d64d99e0e87591be22a324bdbc18925be0", size = 4408674 },
    { url = "https://files.pythonhosted.org/packages/69/5f/cbe509c0ddf91cc3a03bbacf40e5c2339c4912d16458fcb797bb47bcb269/pillow-11.2.1-cp313-cp313-manylinux_2_17_x86_64.manylinux2014_x86_64.whl", hash = "sha256:d189ba1bebfbc0c0e529159631ec72bb9e9bc041f01ec6d3233d6d82eb823bc1", size = 4496005 },
    { url = "https://files.pythonhosted.org/packages/f9/b3/dd4338d8fb8a5f312021f2977fb8198a1184893f9b00b02b75d565c33b51/pillow-11.2.1-cp313-cp313-manylinux_2_28_aarch64.whl", hash = "sha256:191955c55d8a712fab8934a42bfefbf99dd0b5875078240943f913bb66d46d9f", size = 4518707 },
    { url = "https://files.pythonhosted.org/packages/13/eb/2552ecebc0b887f539111c2cd241f538b8ff5891b8903dfe672e997529be/pillow-11.2.1-cp313-cp313-manylinux_2_28_x86_64.whl", hash = "sha256:ad275964d52e2243430472fc5d2c2334b4fc3ff9c16cb0a19254e25efa03a155", size = 4610008 },
    { url = "https://files.pythonhosted.org/packages/72/d1/924ce51bea494cb6e7959522d69d7b1c7e74f6821d84c63c3dc430cbbf3b/pillow-11.2.1-cp313-cp313-musllinux_1_2_aarch64.whl", hash = "sha256:750f96efe0597382660d8b53e90dd1dd44568a8edb51cb7f9d5d918b80d4de14", size = 4585420 },
    { url = "https://files.pythonhosted.org/packages/43/ab/8f81312d255d713b99ca37479a4cb4b0f48195e530cdc1611990eb8fd04b/pillow-11.2.1-cp313-cp313-musllinux_1_2_x86_64.whl", hash = "sha256:fe15238d3798788d00716637b3d4e7bb6bde18b26e5d08335a96e88564a36b6b", size = 4667655 },
    { url = "https://files.pythonhosted.org/packages/94/86/8f2e9d2dc3d308dfd137a07fe1cc478df0a23d42a6c4093b087e738e4827/pillow-11.2.1-cp313-cp313-win32.whl", hash = "sha256:3fe735ced9a607fee4f481423a9c36701a39719252a9bb251679635f99d0f7d2", size = 2332329 },
    { url = "https://files.pythonhosted.org/packages/6d/ec/1179083b8d6067a613e4d595359b5fdea65d0a3b7ad623fee906e1b3c4d2/pillow-11.2.1-cp313-cp313-win_amd64.whl", hash = "sha256:74ee3d7ecb3f3c05459ba95eed5efa28d6092d751ce9bf20e3e253a4e497e691", size = 2676388 },
    { url = "https://files.pythonhosted.org/packages/23/f1/2fc1e1e294de897df39fa8622d829b8828ddad938b0eaea256d65b84dd72/pillow-11.2.1-cp313-cp313-win_arm64.whl", hash = "sha256:5119225c622403afb4b44bad4c1ca6c1f98eed79db8d3bc6e4e160fc6339d66c", size = 2414950 },
    { url = "https://files.pythonhosted.org/packages/c4/3e/c328c48b3f0ead7bab765a84b4977acb29f101d10e4ef57a5e3400447c03/pillow-11.2.1-cp313-cp313t-macosx_10_13_x86_64.whl", hash = "sha256:8ce2e8411c7aaef53e6bb29fe98f28cd4fbd9a1d9be2eeea434331aac0536b22", size = 3192759 },
    { url = "https://files.pythonhosted.org/packages/18/0e/1c68532d833fc8b9f404d3a642991441d9058eccd5606eab31617f29b6d4/pillow-11.2.1-cp313-cp313t-macosx_11_0_arm64.whl", hash = "sha256:9ee66787e095127116d91dea2143db65c7bb1e232f617aa5957c0d9d2a3f23a7", size = 3033284 },
    { url = "https://files.pythonhosted.org/packages/b7/cb/6faf3fb1e7705fd2db74e070f3bf6f88693601b0ed8e81049a8266de4754/pillow-11.2.1-cp313-cp313t-manylinux_2_17_aarch64.manylinux2014_aarch64.whl", hash = "sha256:9622e3b6c1d8b551b6e6f21873bdcc55762b4b2126633014cea1803368a9aa16", size = 4445826 },
    { url = "https://files.pythonhosted.org/packages/07/94/8be03d50b70ca47fb434a358919d6a8d6580f282bbb7af7e4aa40103461d/pillow-11.2.1-cp313-cp313t-manylinux_2_17_x86_64.manylinux2014_x86_64.whl", hash = "sha256:63b5dff3a68f371ea06025a1a6966c9a1e1ee452fc8020c2cd0ea41b83e9037b", size = 4527329 },
    { url = "https://files.pythonhosted.org/packages/fd/a4/bfe78777076dc405e3bd2080bc32da5ab3945b5a25dc5d8acaa9de64a162/pillow-11.2.1-cp313-cp313t-manylinux_2_28_aarch64.whl", hash = "sha256:31df6e2d3d8fc99f993fd253e97fae451a8db2e7207acf97859732273e108406", size = 4549049 },
    { url = "https://files.pythonhosted.org/packages/65/4d/eaf9068dc687c24979e977ce5677e253624bd8b616b286f543f0c1b91662/pillow-11.2.1-cp313-cp313t-manylinux_2_28_x86_64.whl", hash = "sha256:062b7a42d672c45a70fa1f8b43d1d38ff76b63421cbbe7f88146b39e8a558d91", size = 4635408 },
    { url = "https://files.pythonhosted.org/packages/1d/26/0fd443365d9c63bc79feb219f97d935cd4b93af28353cba78d8e77b61719/pillow-11.2.1-cp313-cp313t-musllinux_1_2_aarch64.whl", hash = "sha256:4eb92eca2711ef8be42fd3f67533765d9fd043b8c80db204f16c8ea62ee1a751", size = 4614863 },
    { url = "https://files.pythonhosted.org/packages/49/65/dca4d2506be482c2c6641cacdba5c602bc76d8ceb618fd37de855653a419/pillow-11.2.1-cp313-cp313t-musllinux_1_2_x86_64.whl", hash = "sha256:f91ebf30830a48c825590aede79376cb40f110b387c17ee9bd59932c961044f9", size = 4692938 },
    { url = "https://files.pythonhosted.org/packages/b3/92/1ca0c3f09233bd7decf8f7105a1c4e3162fb9142128c74adad0fb361b7eb/pillow-11.2.1-cp313-cp313t-win32.whl", hash = "sha256:e0b55f27f584ed623221cfe995c912c61606be8513bfa0e07d2c674b4516d9dd", size = 2335774 },
    { url = "https://files.pythonhosted.org/packages/a5/ac/77525347cb43b83ae905ffe257bbe2cc6fd23acb9796639a1f56aa59d191/pillow-11.2.1-cp313-cp313t-win_amd64.whl", hash = "sha256:36d6b82164c39ce5482f649b437382c0fb2395eabc1e2b1702a6deb8ad647d6e", size = 2681895 },
    { url = "https://files.pythonhosted.org/packages/67/32/32dc030cfa91ca0fc52baebbba2e009bb001122a1daa8b6a79ad830b38d3/pillow-11.2.1-cp313-cp313t-win_arm64.whl", hash = "sha256:225c832a13326e34f212d2072982bb1adb210e0cc0b153e688743018c94a2681", size = 2417234 },
]

[[package]]
name = "platformdirs"
version = "4.3.7"
source = { registry = "https://pypi.org/simple" }
sdist = { url = "https://files.pythonhosted.org/packages/b6/2d/7d512a3913d60623e7eb945c6d1b4f0bddf1d0b7ada5225274c87e5b53d1/platformdirs-4.3.7.tar.gz", hash = "sha256:eb437d586b6a0986388f0d6f74aa0cde27b48d0e3d66843640bfb6bdcdb6e351", size = 21291 }
wheels = [
    { url = "https://files.pythonhosted.org/packages/6d/45/59578566b3275b8fd9157885918fcd0c4d74162928a5310926887b856a51/platformdirs-4.3.7-py3-none-any.whl", hash = "sha256:a03875334331946f13c549dbd8f4bac7a13a50a895a0eb1e8c6a8ace80d40a94", size = 18499 },
]

[[package]]
name = "plotly"
version = "6.0.1"
source = { registry = "https://pypi.org/simple" }
dependencies = [
    { name = "narwhals" },
    { name = "packaging" },
]
sdist = { url = "https://files.pythonhosted.org/packages/c7/cc/e41b5f697ae403f0b50e47b7af2e36642a193085f553bf7cc1169362873a/plotly-6.0.1.tar.gz", hash = "sha256:dd8400229872b6e3c964b099be699f8d00c489a974f2cfccfad5e8240873366b", size = 8094643 }
wheels = [
    { url = "https://files.pythonhosted.org/packages/02/65/ad2bc85f7377f5cfba5d4466d5474423a3fb7f6a97fd807c06f92dd3e721/plotly-6.0.1-py3-none-any.whl", hash = "sha256:4714db20fea57a435692c548a4eb4fae454f7daddf15f8d8ba7e1045681d7768", size = 14805757 },
]

[[package]]
name = "pluggy"
version = "1.5.0"
source = { registry = "https://pypi.org/simple" }
sdist = { url = "https://files.pythonhosted.org/packages/96/2d/02d4312c973c6050a18b314a5ad0b3210edb65a906f868e31c111dede4a6/pluggy-1.5.0.tar.gz", hash = "sha256:2cffa88e94fdc978c4c574f15f9e59b7f4201d439195c3715ca9e2486f1d0cf1", size = 67955 }
wheels = [
    { url = "https://files.pythonhosted.org/packages/88/5f/e351af9a41f866ac3f1fac4ca0613908d9a41741cfcf2228f4ad853b697d/pluggy-1.5.0-py3-none-any.whl", hash = "sha256:44e1ad92c8ca002de6377e165f3e0f1be63266ab4d554740532335b9d75ea669", size = 20556 },
]

[[package]]
name = "posthog"
version = "3.25.0"
source = { registry = "https://pypi.org/simple" }
dependencies = [
    { name = "backoff" },
    { name = "distro" },
    { name = "monotonic" },
    { name = "python-dateutil" },
    { name = "requests" },
    { name = "six" },
]
sdist = { url = "https://files.pythonhosted.org/packages/85/a9/ec3bbc23b6f3c23c52e0b5795b1357cca74aa5cfb254213f1e471fef9b4d/posthog-3.25.0.tar.gz", hash = "sha256:9168f3e7a0a5571b6b1065c41b3c171fbc68bfe72c3ac0bfd6e3d2fcdb7df2ca", size = 75968 }
wheels = [
    { url = "https://files.pythonhosted.org/packages/54/e2/c158366e621562ef224f132e75c1d1c1fce6b078a19f7d8060451a12d4b9/posthog-3.25.0-py2.py3-none-any.whl", hash = "sha256:85db78c13d1ecb11aed06fad53759c4e8fb3633442c2f3d0336bc0ce8a585d30", size = 89115 },
]

[[package]]
name = "pre-commit"
version = "4.2.0"
source = { registry = "https://pypi.org/simple" }
dependencies = [
    { name = "cfgv" },
    { name = "identify" },
    { name = "nodeenv" },
    { name = "pyyaml" },
    { name = "virtualenv" },
]
sdist = { url = "https://files.pythonhosted.org/packages/08/39/679ca9b26c7bb2999ff122d50faa301e49af82ca9c066ec061cfbc0c6784/pre_commit-4.2.0.tar.gz", hash = "sha256:601283b9757afd87d40c4c4a9b2b5de9637a8ea02eaff7adc2d0fb4e04841146", size = 193424 }
wheels = [
    { url = "https://files.pythonhosted.org/packages/88/74/a88bf1b1efeae488a0c0b7bdf71429c313722d1fc0f377537fbe554e6180/pre_commit-4.2.0-py2.py3-none-any.whl", hash = "sha256:a009ca7205f1eb497d10b845e52c838a98b6cdd2102a6c8e4540e94ee75c58bd", size = 220707 },
]

[[package]]
name = "prometheus-client"
version = "0.21.1"
source = { registry = "https://pypi.org/simple" }
sdist = { url = "https://files.pythonhosted.org/packages/62/14/7d0f567991f3a9af8d1cd4f619040c93b68f09a02b6d0b6ab1b2d1ded5fe/prometheus_client-0.21.1.tar.gz", hash = "sha256:252505a722ac04b0456be05c05f75f45d760c2911ffc45f2a06bcaed9f3ae3fb", size = 78551 }
wheels = [
    { url = "https://files.pythonhosted.org/packages/ff/c2/ab7d37426c179ceb9aeb109a85cda8948bb269b7561a0be870cc656eefe4/prometheus_client-0.21.1-py3-none-any.whl", hash = "sha256:594b45c410d6f4f8888940fe80b5cc2521b305a1fafe1c58609ef715a001f301", size = 54682 },
]

[[package]]
name = "prompt-toolkit"
version = "3.0.51"
source = { registry = "https://pypi.org/simple" }
dependencies = [
    { name = "wcwidth" },
]
sdist = { url = "https://files.pythonhosted.org/packages/bb/6e/9d084c929dfe9e3bfe0c6a47e31f78a25c54627d64a66e884a8bf5474f1c/prompt_toolkit-3.0.51.tar.gz", hash = "sha256:931a162e3b27fc90c86f1b48bb1fb2c528c2761475e57c9c06de13311c7b54ed", size = 428940 }
wheels = [
    { url = "https://files.pythonhosted.org/packages/ce/4f/5249960887b1fbe561d9ff265496d170b55a735b76724f10ef19f9e40716/prompt_toolkit-3.0.51-py3-none-any.whl", hash = "sha256:52742911fde84e2d423e2f9a4cf1de7d7ac4e51958f648d9540e0fb8db077b07", size = 387810 },
]

[[package]]
name = "protobuf"
version = "5.29.4"
source = { registry = "https://pypi.org/simple" }
sdist = { url = "https://files.pythonhosted.org/packages/17/7d/b9dca7365f0e2c4fa7c193ff795427cfa6290147e5185ab11ece280a18e7/protobuf-5.29.4.tar.gz", hash = "sha256:4f1dfcd7997b31ef8f53ec82781ff434a28bf71d9102ddde14d076adcfc78c99", size = 424902 }
wheels = [
    { url = "https://files.pythonhosted.org/packages/9a/b2/043a1a1a20edd134563699b0e91862726a0dc9146c090743b6c44d798e75/protobuf-5.29.4-cp310-abi3-win32.whl", hash = "sha256:13eb236f8eb9ec34e63fc8b1d6efd2777d062fa6aaa68268fb67cf77f6839ad7", size = 422709 },
    { url = "https://files.pythonhosted.org/packages/79/fc/2474b59570daa818de6124c0a15741ee3e5d6302e9d6ce0bdfd12e98119f/protobuf-5.29.4-cp310-abi3-win_amd64.whl", hash = "sha256:bcefcdf3976233f8a502d265eb65ea740c989bacc6c30a58290ed0e519eb4b8d", size = 434506 },
    { url = "https://files.pythonhosted.org/packages/46/de/7c126bbb06aa0f8a7b38aaf8bd746c514d70e6a2a3f6dd460b3b7aad7aae/protobuf-5.29.4-cp38-abi3-macosx_10_9_universal2.whl", hash = "sha256:307ecba1d852ec237e9ba668e087326a67564ef83e45a0189a772ede9e854dd0", size = 417826 },
    { url = "https://files.pythonhosted.org/packages/a2/b5/bade14ae31ba871a139aa45e7a8183d869efe87c34a4850c87b936963261/protobuf-5.29.4-cp38-abi3-manylinux2014_aarch64.whl", hash = "sha256:aec4962f9ea93c431d5714ed1be1c93f13e1a8618e70035ba2b0564d9e633f2e", size = 319574 },
    { url = "https://files.pythonhosted.org/packages/46/88/b01ed2291aae68b708f7d334288ad5fb3e7aa769a9c309c91a0d55cb91b0/protobuf-5.29.4-cp38-abi3-manylinux2014_x86_64.whl", hash = "sha256:d7d3f7d1d5a66ed4942d4fefb12ac4b14a29028b209d4bfb25c68ae172059922", size = 319672 },
    { url = "https://files.pythonhosted.org/packages/12/fb/a586e0c973c95502e054ac5f81f88394f24ccc7982dac19c515acd9e2c93/protobuf-5.29.4-py3-none-any.whl", hash = "sha256:3fde11b505e1597f71b875ef2fc52062b6a9740e5f7c8997ce878b6009145862", size = 172551 },
]

[[package]]
name = "psutil"
version = "7.0.0"
source = { registry = "https://pypi.org/simple" }
sdist = { url = "https://files.pythonhosted.org/packages/2a/80/336820c1ad9286a4ded7e845b2eccfcb27851ab8ac6abece774a6ff4d3de/psutil-7.0.0.tar.gz", hash = "sha256:7be9c3eba38beccb6495ea33afd982a44074b78f28c434a1f51cc07fd315c456", size = 497003 }
wheels = [
    { url = "https://files.pythonhosted.org/packages/ed/e6/2d26234410f8b8abdbf891c9da62bee396583f713fb9f3325a4760875d22/psutil-7.0.0-cp36-abi3-macosx_10_9_x86_64.whl", hash = "sha256:101d71dc322e3cffd7cea0650b09b3d08b8e7c4109dd6809fe452dfd00e58b25", size = 238051 },
    { url = "https://files.pythonhosted.org/packages/04/8b/30f930733afe425e3cbfc0e1468a30a18942350c1a8816acfade80c005c4/psutil-7.0.0-cp36-abi3-macosx_11_0_arm64.whl", hash = "sha256:39db632f6bb862eeccf56660871433e111b6ea58f2caea825571951d4b6aa3da", size = 239535 },
    { url = "https://files.pythonhosted.org/packages/2a/ed/d362e84620dd22876b55389248e522338ed1bf134a5edd3b8231d7207f6d/psutil-7.0.0-cp36-abi3-manylinux_2_12_i686.manylinux2010_i686.manylinux_2_17_i686.manylinux2014_i686.whl", hash = "sha256:1fcee592b4c6f146991ca55919ea3d1f8926497a713ed7faaf8225e174581e91", size = 275004 },
    { url = "https://files.pythonhosted.org/packages/bf/b9/b0eb3f3cbcb734d930fdf839431606844a825b23eaf9a6ab371edac8162c/psutil-7.0.0-cp36-abi3-manylinux_2_12_x86_64.manylinux2010_x86_64.manylinux_2_17_x86_64.manylinux2014_x86_64.whl", hash = "sha256:4b1388a4f6875d7e2aff5c4ca1cc16c545ed41dd8bb596cefea80111db353a34", size = 277986 },
    { url = "https://files.pythonhosted.org/packages/eb/a2/709e0fe2f093556c17fbafda93ac032257242cabcc7ff3369e2cb76a97aa/psutil-7.0.0-cp36-abi3-manylinux_2_17_aarch64.manylinux2014_aarch64.whl", hash = "sha256:a5f098451abc2828f7dc6b58d44b532b22f2088f4999a937557b603ce72b1993", size = 279544 },
    { url = "https://files.pythonhosted.org/packages/50/e6/eecf58810b9d12e6427369784efe814a1eec0f492084ce8eb8f4d89d6d61/psutil-7.0.0-cp37-abi3-win32.whl", hash = "sha256:ba3fcef7523064a6c9da440fc4d6bd07da93ac726b5733c29027d7dc95b39d99", size = 241053 },
    { url = "https://files.pythonhosted.org/packages/50/1b/6921afe68c74868b4c9fa424dad3be35b095e16687989ebbb50ce4fceb7c/psutil-7.0.0-cp37-abi3-win_amd64.whl", hash = "sha256:4cf3d4eb1aa9b348dec30105c55cd9b7d4629285735a102beb4441e38db90553", size = 244885 },
]

[[package]]
name = "ptyprocess"
version = "0.7.0"
source = { registry = "https://pypi.org/simple" }
sdist = { url = "https://files.pythonhosted.org/packages/20/e5/16ff212c1e452235a90aeb09066144d0c5a6a8c0834397e03f5224495c4e/ptyprocess-0.7.0.tar.gz", hash = "sha256:5c5d0a3b48ceee0b48485e0c26037c0acd7d29765ca3fbb5cb3831d347423220", size = 70762 }
wheels = [
    { url = "https://files.pythonhosted.org/packages/22/a6/858897256d0deac81a172289110f31629fc4cee19b6f01283303e18c8db3/ptyprocess-0.7.0-py2.py3-none-any.whl", hash = "sha256:4b41f3967fce3af57cc7e94b888626c18bf37a083e3651ca8feeb66d492fef35", size = 13993 },
]

[[package]]
name = "pure-eval"
version = "0.2.3"
source = { registry = "https://pypi.org/simple" }
sdist = { url = "https://files.pythonhosted.org/packages/cd/05/0a34433a064256a578f1783a10da6df098ceaa4a57bbeaa96a6c0352786b/pure_eval-0.2.3.tar.gz", hash = "sha256:5f4e983f40564c576c7c8635ae88db5956bb2229d7e9237d03b3c0b0190eaf42", size = 19752 }
wheels = [
    { url = "https://files.pythonhosted.org/packages/8e/37/efad0257dc6e593a18957422533ff0f87ede7c9c6ea010a2177d738fb82f/pure_eval-0.2.3-py3-none-any.whl", hash = "sha256:1db8e35b67b3d218d818ae653e27f06c3aa420901fa7b081ca98cbedc874e0d0", size = 11842 },
]

[[package]]
name = "pyarrow"
version = "19.0.1"
source = { registry = "https://pypi.org/simple" }
sdist = { url = "https://files.pythonhosted.org/packages/7f/09/a9046344212690f0632b9c709f9bf18506522feb333c894d0de81d62341a/pyarrow-19.0.1.tar.gz", hash = "sha256:3bf266b485df66a400f282ac0b6d1b500b9d2ae73314a153dbe97d6d5cc8a99e", size = 1129437 }
wheels = [
    { url = "https://files.pythonhosted.org/packages/78/b4/94e828704b050e723f67d67c3535cf7076c7432cd4cf046e4bb3b96a9c9d/pyarrow-19.0.1-cp312-cp312-macosx_12_0_arm64.whl", hash = "sha256:80b2ad2b193e7d19e81008a96e313fbd53157945c7be9ac65f44f8937a55427b", size = 30670749 },
    { url = "https://files.pythonhosted.org/packages/7e/3b/4692965e04bb1df55e2c314c4296f1eb12b4f3052d4cf43d29e076aedf66/pyarrow-19.0.1-cp312-cp312-macosx_12_0_x86_64.whl", hash = "sha256:ee8dec072569f43835932a3b10c55973593abc00936c202707a4ad06af7cb294", size = 32128007 },
    { url = "https://files.pythonhosted.org/packages/22/f7/2239af706252c6582a5635c35caa17cb4d401cd74a87821ef702e3888957/pyarrow-19.0.1-cp312-cp312-manylinux_2_17_aarch64.manylinux2014_aarch64.whl", hash = "sha256:4d5d1ec7ec5324b98887bdc006f4d2ce534e10e60f7ad995e7875ffa0ff9cb14", size = 41144566 },
    { url = "https://files.pythonhosted.org/packages/fb/e3/c9661b2b2849cfefddd9fd65b64e093594b231b472de08ff658f76c732b2/pyarrow-19.0.1-cp312-cp312-manylinux_2_17_x86_64.manylinux2014_x86_64.whl", hash = "sha256:f3ad4c0eb4e2a9aeb990af6c09e6fa0b195c8c0e7b272ecc8d4d2b6574809d34", size = 42202991 },
    { url = "https://files.pythonhosted.org/packages/fe/4f/a2c0ed309167ef436674782dfee4a124570ba64299c551e38d3fdaf0a17b/pyarrow-19.0.1-cp312-cp312-manylinux_2_28_aarch64.whl", hash = "sha256:d383591f3dcbe545f6cc62daaef9c7cdfe0dff0fb9e1c8121101cabe9098cfa6", size = 40507986 },
    { url = "https://files.pythonhosted.org/packages/27/2e/29bb28a7102a6f71026a9d70d1d61df926887e36ec797f2e6acfd2dd3867/pyarrow-19.0.1-cp312-cp312-manylinux_2_28_x86_64.whl", hash = "sha256:b4c4156a625f1e35d6c0b2132635a237708944eb41df5fbe7d50f20d20c17832", size = 42087026 },
    { url = "https://files.pythonhosted.org/packages/16/33/2a67c0f783251106aeeee516f4806161e7b481f7d744d0d643d2f30230a5/pyarrow-19.0.1-cp312-cp312-win_amd64.whl", hash = "sha256:5bd1618ae5e5476b7654c7b55a6364ae87686d4724538c24185bbb2952679960", size = 25250108 },
    { url = "https://files.pythonhosted.org/packages/2b/8d/275c58d4b00781bd36579501a259eacc5c6dfb369be4ddeb672ceb551d2d/pyarrow-19.0.1-cp313-cp313-macosx_12_0_arm64.whl", hash = "sha256:e45274b20e524ae5c39d7fc1ca2aa923aab494776d2d4b316b49ec7572ca324c", size = 30653552 },
    { url = "https://files.pythonhosted.org/packages/a0/9e/e6aca5cc4ef0c7aec5f8db93feb0bde08dbad8c56b9014216205d271101b/pyarrow-19.0.1-cp313-cp313-macosx_12_0_x86_64.whl", hash = "sha256:d9dedeaf19097a143ed6da37f04f4051aba353c95ef507764d344229b2b740ae", size = 32103413 },
    { url = "https://files.pythonhosted.org/packages/6a/fa/a7033f66e5d4f1308c7eb0dfcd2ccd70f881724eb6fd1776657fdf65458f/pyarrow-19.0.1-cp313-cp313-manylinux_2_17_aarch64.manylinux2014_aarch64.whl", hash = "sha256:6ebfb5171bb5f4a52319344ebbbecc731af3f021e49318c74f33d520d31ae0c4", size = 41134869 },
    { url = "https://files.pythonhosted.org/packages/2d/92/34d2569be8e7abdc9d145c98dc410db0071ac579b92ebc30da35f500d630/pyarrow-19.0.1-cp313-cp313-manylinux_2_17_x86_64.manylinux2014_x86_64.whl", hash = "sha256:f2a21d39fbdb948857f67eacb5bbaaf36802de044ec36fbef7a1c8f0dd3a4ab2", size = 42192626 },
    { url = "https://files.pythonhosted.org/packages/0a/1f/80c617b1084fc833804dc3309aa9d8daacd46f9ec8d736df733f15aebe2c/pyarrow-19.0.1-cp313-cp313-manylinux_2_28_aarch64.whl", hash = "sha256:99bc1bec6d234359743b01e70d4310d0ab240c3d6b0da7e2a93663b0158616f6", size = 40496708 },
    { url = "https://files.pythonhosted.org/packages/e6/90/83698fcecf939a611c8d9a78e38e7fed7792dcc4317e29e72cf8135526fb/pyarrow-19.0.1-cp313-cp313-manylinux_2_28_x86_64.whl", hash = "sha256:1b93ef2c93e77c442c979b0d596af45e4665d8b96da598db145b0fec014b9136", size = 42075728 },
    { url = "https://files.pythonhosted.org/packages/40/49/2325f5c9e7a1c125c01ba0c509d400b152c972a47958768e4e35e04d13d8/pyarrow-19.0.1-cp313-cp313-win_amd64.whl", hash = "sha256:d9d46e06846a41ba906ab25302cf0fd522f81aa2a85a71021826f34639ad31ef", size = 25242568 },
    { url = "https://files.pythonhosted.org/packages/3f/72/135088d995a759d4d916ec4824cb19e066585b4909ebad4ab196177aa825/pyarrow-19.0.1-cp313-cp313t-macosx_12_0_arm64.whl", hash = "sha256:c0fe3dbbf054a00d1f162fda94ce236a899ca01123a798c561ba307ca38af5f0", size = 30702371 },
    { url = "https://files.pythonhosted.org/packages/2e/01/00beeebd33d6bac701f20816a29d2018eba463616bbc07397fdf99ac4ce3/pyarrow-19.0.1-cp313-cp313t-macosx_12_0_x86_64.whl", hash = "sha256:96606c3ba57944d128e8a8399da4812f56c7f61de8c647e3470b417f795d0ef9", size = 32116046 },
    { url = "https://files.pythonhosted.org/packages/1f/c9/23b1ea718dfe967cbd986d16cf2a31fe59d015874258baae16d7ea0ccabc/pyarrow-19.0.1-cp313-cp313t-manylinux_2_17_aarch64.manylinux2014_aarch64.whl", hash = "sha256:8f04d49a6b64cf24719c080b3c2029a3a5b16417fd5fd7c4041f94233af732f3", size = 41091183 },
    { url = "https://files.pythonhosted.org/packages/3a/d4/b4a3aa781a2c715520aa8ab4fe2e7fa49d33a1d4e71c8fc6ab7b5de7a3f8/pyarrow-19.0.1-cp313-cp313t-manylinux_2_17_x86_64.manylinux2014_x86_64.whl", hash = "sha256:5a9137cf7e1640dce4c190551ee69d478f7121b5c6f323553b319cac936395f6", size = 42171896 },
    { url = "https://files.pythonhosted.org/packages/23/1b/716d4cd5a3cbc387c6e6745d2704c4b46654ba2668260d25c402626c5ddb/pyarrow-19.0.1-cp313-cp313t-manylinux_2_28_aarch64.whl", hash = "sha256:7c1bca1897c28013db5e4c83944a2ab53231f541b9e0c3f4791206d0c0de389a", size = 40464851 },
    { url = "https://files.pythonhosted.org/packages/ed/bd/54907846383dcc7ee28772d7e646f6c34276a17da740002a5cefe90f04f7/pyarrow-19.0.1-cp313-cp313t-manylinux_2_28_x86_64.whl", hash = "sha256:58d9397b2e273ef76264b45531e9d552d8ec8a6688b7390b5be44c02a37aade8", size = 42085744 },
]

[[package]]
name = "pyasn1"
version = "0.6.1"
source = { registry = "https://pypi.org/simple" }
sdist = { url = "https://files.pythonhosted.org/packages/ba/e9/01f1a64245b89f039897cb0130016d79f77d52669aae6ee7b159a6c4c018/pyasn1-0.6.1.tar.gz", hash = "sha256:6f580d2bdd84365380830acf45550f2511469f673cb4a5ae3857a3170128b034", size = 145322 }
wheels = [
    { url = "https://files.pythonhosted.org/packages/c8/f1/d6a797abb14f6283c0ddff96bbdd46937f64122b8c925cab503dd37f8214/pyasn1-0.6.1-py3-none-any.whl", hash = "sha256:0d632f46f2ba09143da3a8afe9e33fb6f92fa2320ab7e886e2d0f7672af84629", size = 83135 },
]

[[package]]
name = "pyasn1-modules"
version = "0.4.2"
source = { registry = "https://pypi.org/simple" }
dependencies = [
    { name = "pyasn1" },
]
sdist = { url = "https://files.pythonhosted.org/packages/e9/e6/78ebbb10a8c8e4b61a59249394a4a594c1a7af95593dc933a349c8d00964/pyasn1_modules-0.4.2.tar.gz", hash = "sha256:677091de870a80aae844b1ca6134f54652fa2c8c5a52aa396440ac3106e941e6", size = 307892 }
wheels = [
    { url = "https://files.pythonhosted.org/packages/47/8d/d529b5d697919ba8c11ad626e835d4039be708a35b0d22de83a269a6682c/pyasn1_modules-0.4.2-py3-none-any.whl", hash = "sha256:29253a9207ce32b64c3ac6600edc75368f98473906e8fd1043bd6b5b1de2c14a", size = 181259 },
]

[[package]]
name = "pycparser"
version = "2.22"
source = { registry = "https://pypi.org/simple" }
sdist = { url = "https://files.pythonhosted.org/packages/1d/b2/31537cf4b1ca988837256c910a668b553fceb8f069bedc4b1c826024b52c/pycparser-2.22.tar.gz", hash = "sha256:491c8be9c040f5390f5bf44a5b07752bd07f56edf992381b05c701439eec10f6", size = 172736 }
wheels = [
    { url = "https://files.pythonhosted.org/packages/13/a3/a812df4e2dd5696d1f351d58b8fe16a405b234ad2886a0dab9183fb78109/pycparser-2.22-py3-none-any.whl", hash = "sha256:c3702b6d3dd8c7abc1afa565d7e63d53a1d0bd86cdc24edd75470f4de499cfcc", size = 117552 },
]

[[package]]
name = "pydantic"
version = "2.11.3"
source = { registry = "https://pypi.org/simple" }
dependencies = [
    { name = "annotated-types" },
    { name = "pydantic-core" },
    { name = "typing-extensions" },
    { name = "typing-inspection" },
]
sdist = { url = "https://files.pythonhosted.org/packages/10/2e/ca897f093ee6c5f3b0bee123ee4465c50e75431c3d5b6a3b44a47134e891/pydantic-2.11.3.tar.gz", hash = "sha256:7471657138c16adad9322fe3070c0116dd6c3ad8d649300e3cbdfe91f4db4ec3", size = 785513 }
wheels = [
    { url = "https://files.pythonhosted.org/packages/b0/1d/407b29780a289868ed696d1616f4aad49d6388e5a77f567dcd2629dcd7b8/pydantic-2.11.3-py3-none-any.whl", hash = "sha256:a082753436a07f9ba1289c6ffa01cd93db3548776088aa917cc43b63f68fa60f", size = 443591 },
]

[[package]]
name = "pydantic-core"
version = "2.33.1"
source = { registry = "https://pypi.org/simple" }
dependencies = [
    { name = "typing-extensions" },
]
sdist = { url = "https://files.pythonhosted.org/packages/17/19/ed6a078a5287aea7922de6841ef4c06157931622c89c2a47940837b5eecd/pydantic_core-2.33.1.tar.gz", hash = "sha256:bcc9c6fdb0ced789245b02b7d6603e17d1563064ddcfc36f046b61c0c05dd9df", size = 434395 }
wheels = [
    { url = "https://files.pythonhosted.org/packages/c8/ce/3cb22b07c29938f97ff5f5bb27521f95e2ebec399b882392deb68d6c440e/pydantic_core-2.33.1-cp312-cp312-macosx_10_12_x86_64.whl", hash = "sha256:1293d7febb995e9d3ec3ea09caf1a26214eec45b0f29f6074abb004723fc1de8", size = 2026640 },
    { url = "https://files.pythonhosted.org/packages/19/78/f381d643b12378fee782a72126ec5d793081ef03791c28a0fd542a5bee64/pydantic_core-2.33.1-cp312-cp312-macosx_11_0_arm64.whl", hash = "sha256:99b56acd433386c8f20be5c4000786d1e7ca0523c8eefc995d14d79c7a081498", size = 1852649 },
    { url = "https://files.pythonhosted.org/packages/9d/2b/98a37b80b15aac9eb2c6cfc6dbd35e5058a352891c5cce3a8472d77665a6/pydantic_core-2.33.1-cp312-cp312-manylinux_2_17_aarch64.manylinux2014_aarch64.whl", hash = "sha256:35a5ec3fa8c2fe6c53e1b2ccc2454398f95d5393ab398478f53e1afbbeb4d939", size = 1892472 },
    { url = "https://files.pythonhosted.org/packages/4e/d4/3c59514e0f55a161004792b9ff3039da52448f43f5834f905abef9db6e4a/pydantic_core-2.33.1-cp312-cp312-manylinux_2_17_armv7l.manylinux2014_armv7l.whl", hash = "sha256:b172f7b9d2f3abc0efd12e3386f7e48b576ef309544ac3a63e5e9cdd2e24585d", size = 1977509 },
    { url = "https://files.pythonhosted.org/packages/a9/b6/c2c7946ef70576f79a25db59a576bce088bdc5952d1b93c9789b091df716/pydantic_core-2.33.1-cp312-cp312-manylinux_2_17_ppc64le.manylinux2014_ppc64le.whl", hash = "sha256:9097b9f17f91eea659b9ec58148c0747ec354a42f7389b9d50701610d86f812e", size = 2128702 },
    { url = "https://files.pythonhosted.org/packages/88/fe/65a880f81e3f2a974312b61f82a03d85528f89a010ce21ad92f109d94deb/pydantic_core-2.33.1-cp312-cp312-manylinux_2_17_s390x.manylinux2014_s390x.whl", hash = "sha256:cc77ec5b7e2118b152b0d886c7514a4653bcb58c6b1d760134a9fab915f777b3", size = 2679428 },
    { url = "https://files.pythonhosted.org/packages/6f/ff/4459e4146afd0462fb483bb98aa2436d69c484737feaceba1341615fb0ac/pydantic_core-2.33.1-cp312-cp312-manylinux_2_17_x86_64.manylinux2014_x86_64.whl", hash = "sha256:d5e3d15245b08fa4a84cefc6c9222e6f37c98111c8679fbd94aa145f9a0ae23d", size = 2008753 },
    { url = "https://files.pythonhosted.org/packages/7c/76/1c42e384e8d78452ededac8b583fe2550c84abfef83a0552e0e7478ccbc3/pydantic_core-2.33.1-cp312-cp312-manylinux_2_5_i686.manylinux1_i686.whl", hash = "sha256:ef99779001d7ac2e2461d8ab55d3373fe7315caefdbecd8ced75304ae5a6fc6b", size = 2114849 },
    { url = "https://files.pythonhosted.org/packages/00/72/7d0cf05095c15f7ffe0eb78914b166d591c0eed72f294da68378da205101/pydantic_core-2.33.1-cp312-cp312-musllinux_1_1_aarch64.whl", hash = "sha256:fc6bf8869e193855e8d91d91f6bf59699a5cdfaa47a404e278e776dd7f168b39", size = 2069541 },
    { url = "https://files.pythonhosted.org/packages/b3/69/94a514066bb7d8be499aa764926937409d2389c09be0b5107a970286ef81/pydantic_core-2.33.1-cp312-cp312-musllinux_1_1_armv7l.whl", hash = "sha256:b1caa0bc2741b043db7823843e1bde8aaa58a55a58fda06083b0569f8b45693a", size = 2239225 },
    { url = "https://files.pythonhosted.org/packages/84/b0/e390071eadb44b41f4f54c3cef64d8bf5f9612c92686c9299eaa09e267e2/pydantic_core-2.33.1-cp312-cp312-musllinux_1_1_x86_64.whl", hash = "sha256:ec259f62538e8bf364903a7d0d0239447059f9434b284f5536e8402b7dd198db", size = 2248373 },
    { url = "https://files.pythonhosted.org/packages/d6/b2/288b3579ffc07e92af66e2f1a11be3b056fe1214aab314748461f21a31c3/pydantic_core-2.33.1-cp312-cp312-win32.whl", hash = "sha256:e14f369c98a7c15772b9da98987f58e2b509a93235582838bd0d1d8c08b68fda", size = 1907034 },
    { url = "https://files.pythonhosted.org/packages/02/28/58442ad1c22b5b6742b992ba9518420235adced665513868f99a1c2638a5/pydantic_core-2.33.1-cp312-cp312-win_amd64.whl", hash = "sha256:1c607801d85e2e123357b3893f82c97a42856192997b95b4d8325deb1cd0c5f4", size = 1956848 },
    { url = "https://files.pythonhosted.org/packages/a1/eb/f54809b51c7e2a1d9f439f158b8dd94359321abcc98767e16fc48ae5a77e/pydantic_core-2.33.1-cp312-cp312-win_arm64.whl", hash = "sha256:8d13f0276806ee722e70a1c93da19748594f19ac4299c7e41237fc791d1861ea", size = 1903986 },
    { url = "https://files.pythonhosted.org/packages/7a/24/eed3466a4308d79155f1cdd5c7432c80ddcc4530ba8623b79d5ced021641/pydantic_core-2.33.1-cp313-cp313-macosx_10_12_x86_64.whl", hash = "sha256:70af6a21237b53d1fe7b9325b20e65cbf2f0a848cf77bed492b029139701e66a", size = 2033551 },
    { url = "https://files.pythonhosted.org/packages/ab/14/df54b1a0bc9b6ded9b758b73139d2c11b4e8eb43e8ab9c5847c0a2913ada/pydantic_core-2.33.1-cp313-cp313-macosx_11_0_arm64.whl", hash = "sha256:282b3fe1bbbe5ae35224a0dbd05aed9ccabccd241e8e6b60370484234b456266", size = 1852785 },
    { url = "https://files.pythonhosted.org/packages/fa/96/e275f15ff3d34bb04b0125d9bc8848bf69f25d784d92a63676112451bfb9/pydantic_core-2.33.1-cp313-cp313-manylinux_2_17_aarch64.manylinux2014_aarch64.whl", hash = "sha256:4b315e596282bbb5822d0c7ee9d255595bd7506d1cb20c2911a4da0b970187d3", size = 1897758 },
    { url = "https://files.pythonhosted.org/packages/b7/d8/96bc536e975b69e3a924b507d2a19aedbf50b24e08c80fb00e35f9baaed8/pydantic_core-2.33.1-cp313-cp313-manylinux_2_17_armv7l.manylinux2014_armv7l.whl", hash = "sha256:1dfae24cf9921875ca0ca6a8ecb4bb2f13c855794ed0d468d6abbec6e6dcd44a", size = 1986109 },
    { url = "https://files.pythonhosted.org/packages/90/72/ab58e43ce7e900b88cb571ed057b2fcd0e95b708a2e0bed475b10130393e/pydantic_core-2.33.1-cp313-cp313-manylinux_2_17_ppc64le.manylinux2014_ppc64le.whl", hash = "sha256:6dd8ecfde08d8bfadaea669e83c63939af76f4cf5538a72597016edfa3fad516", size = 2129159 },
    { url = "https://files.pythonhosted.org/packages/dc/3f/52d85781406886c6870ac995ec0ba7ccc028b530b0798c9080531b409fdb/pydantic_core-2.33.1-cp313-cp313-manylinux_2_17_s390x.manylinux2014_s390x.whl", hash = "sha256:2f593494876eae852dc98c43c6f260f45abdbfeec9e4324e31a481d948214764", size = 2680222 },
    { url = "https://files.pythonhosted.org/packages/f4/56/6e2ef42f363a0eec0fd92f74a91e0ac48cd2e49b695aac1509ad81eee86a/pydantic_core-2.33.1-cp313-cp313-manylinux_2_17_x86_64.manylinux2014_x86_64.whl", hash = "sha256:948b73114f47fd7016088e5186d13faf5e1b2fe83f5e320e371f035557fd264d", size = 2006980 },
    { url = "https://files.pythonhosted.org/packages/4c/c0/604536c4379cc78359f9ee0aa319f4aedf6b652ec2854953f5a14fc38c5a/pydantic_core-2.33.1-cp313-cp313-manylinux_2_5_i686.manylinux1_i686.whl", hash = "sha256:e11f3864eb516af21b01e25fac915a82e9ddad3bb0fb9e95a246067398b435a4", size = 2120840 },
    { url = "https://files.pythonhosted.org/packages/1f/46/9eb764814f508f0edfb291a0f75d10854d78113fa13900ce13729aaec3ae/pydantic_core-2.33.1-cp313-cp313-musllinux_1_1_aarch64.whl", hash = "sha256:549150be302428b56fdad0c23c2741dcdb5572413776826c965619a25d9c6bde", size = 2072518 },
    { url = "https://files.pythonhosted.org/packages/42/e3/fb6b2a732b82d1666fa6bf53e3627867ea3131c5f39f98ce92141e3e3dc1/pydantic_core-2.33.1-cp313-cp313-musllinux_1_1_armv7l.whl", hash = "sha256:495bc156026efafd9ef2d82372bd38afce78ddd82bf28ef5276c469e57c0c83e", size = 2248025 },
    { url = "https://files.pythonhosted.org/packages/5c/9d/fbe8fe9d1aa4dac88723f10a921bc7418bd3378a567cb5e21193a3c48b43/pydantic_core-2.33.1-cp313-cp313-musllinux_1_1_x86_64.whl", hash = "sha256:ec79de2a8680b1a67a07490bddf9636d5c2fab609ba8c57597e855fa5fa4dacd", size = 2254991 },
    { url = "https://files.pythonhosted.org/packages/aa/99/07e2237b8a66438d9b26482332cda99a9acccb58d284af7bc7c946a42fd3/pydantic_core-2.33.1-cp313-cp313-win32.whl", hash = "sha256:ee12a7be1742f81b8a65b36c6921022301d466b82d80315d215c4c691724986f", size = 1915262 },
    { url = "https://files.pythonhosted.org/packages/8a/f4/e457a7849beeed1e5defbcf5051c6f7b3c91a0624dd31543a64fc9adcf52/pydantic_core-2.33.1-cp313-cp313-win_amd64.whl", hash = "sha256:ede9b407e39949d2afc46385ce6bd6e11588660c26f80576c11c958e6647bc40", size = 1956626 },
    { url = "https://files.pythonhosted.org/packages/20/d0/e8d567a7cff7b04e017ae164d98011f1e1894269fe8e90ea187a3cbfb562/pydantic_core-2.33.1-cp313-cp313-win_arm64.whl", hash = "sha256:aa687a23d4b7871a00e03ca96a09cad0f28f443690d300500603bd0adba4b523", size = 1909590 },
    { url = "https://files.pythonhosted.org/packages/ef/fd/24ea4302d7a527d672c5be06e17df16aabfb4e9fdc6e0b345c21580f3d2a/pydantic_core-2.33.1-cp313-cp313t-macosx_11_0_arm64.whl", hash = "sha256:401d7b76e1000d0dd5538e6381d28febdcacb097c8d340dde7d7fc6e13e9f95d", size = 1812963 },
    { url = "https://files.pythonhosted.org/packages/5f/95/4fbc2ecdeb5c1c53f1175a32d870250194eb2fdf6291b795ab08c8646d5d/pydantic_core-2.33.1-cp313-cp313t-manylinux_2_17_x86_64.manylinux2014_x86_64.whl", hash = "sha256:7aeb055a42d734c0255c9e489ac67e75397d59c6fbe60d155851e9782f276a9c", size = 1986896 },
    { url = "https://files.pythonhosted.org/packages/71/ae/fe31e7f4a62431222d8f65a3bd02e3fa7e6026d154a00818e6d30520ea77/pydantic_core-2.33.1-cp313-cp313t-win_amd64.whl", hash = "sha256:338ea9b73e6e109f15ab439e62cb3b78aa752c7fd9536794112e14bee02c8d18", size = 1931810 },
]

[[package]]
name = "pydeck"
version = "0.9.1"
source = { registry = "https://pypi.org/simple" }
dependencies = [
    { name = "jinja2" },
    { name = "numpy" },
]
sdist = { url = "https://files.pythonhosted.org/packages/a1/ca/40e14e196864a0f61a92abb14d09b3d3da98f94ccb03b49cf51688140dab/pydeck-0.9.1.tar.gz", hash = "sha256:f74475ae637951d63f2ee58326757f8d4f9cd9f2a457cf42950715003e2cb605", size = 3832240 }
wheels = [
    { url = "https://files.pythonhosted.org/packages/ab/4c/b888e6cf58bd9db9c93f40d1c6be8283ff49d88919231afe93a6bcf61626/pydeck-0.9.1-py2.py3-none-any.whl", hash = "sha256:b3f75ba0d273fc917094fa61224f3f6076ca8752b93d46faf3bcfd9f9d59b038", size = 6900403 },
]

[[package]]
name = "pygments"
version = "2.19.1"
source = { registry = "https://pypi.org/simple" }
sdist = { url = "https://files.pythonhosted.org/packages/7c/2d/c3338d48ea6cc0feb8446d8e6937e1408088a72a39937982cc6111d17f84/pygments-2.19.1.tar.gz", hash = "sha256:61c16d2a8576dc0649d9f39e089b5f02bcd27fba10d8fb4dcc28173f7a45151f", size = 4968581 }
wheels = [
    { url = "https://files.pythonhosted.org/packages/8a/0b/9fcc47d19c48b59121088dd6da2488a49d5f72dacf8262e2790a1d2c7d15/pygments-2.19.1-py3-none-any.whl", hash = "sha256:9ea1544ad55cecf4b8242fab6dd35a93bbce657034b0611ee383099054ab6d8c", size = 1225293 },
]

[[package]]
name = "pynndescent"
version = "0.5.13"
source = { registry = "https://pypi.org/simple" }
dependencies = [
    { name = "joblib" },
    { name = "llvmlite" },
    { name = "numba" },
    { name = "scikit-learn" },
    { name = "scipy" },
]
sdist = { url = "https://files.pythonhosted.org/packages/7e/58/560a4db5eb3794d922fe55804b10326534ded3d971e1933c1eef91193f5e/pynndescent-0.5.13.tar.gz", hash = "sha256:d74254c0ee0a1eeec84597d5fe89fedcf778593eeabe32c2f97412934a9800fb", size = 2975955 }
wheels = [
    { url = "https://files.pythonhosted.org/packages/d2/53/d23a97e0a2c690d40b165d1062e2c4ccc796be458a1ce59f6ba030434663/pynndescent-0.5.13-py3-none-any.whl", hash = "sha256:69aabb8f394bc631b6ac475a1c7f3994c54adf3f51cd63b2730fefba5771b949", size = 56850 },
]

[[package]]
name = "pypika"
version = "0.48.9"
source = { registry = "https://pypi.org/simple" }
sdist = { url = "https://files.pythonhosted.org/packages/c7/2c/94ed7b91db81d61d7096ac8f2d325ec562fc75e35f3baea8749c85b28784/PyPika-0.48.9.tar.gz", hash = "sha256:838836a61747e7c8380cd1b7ff638694b7a7335345d0f559b04b2cd832ad5378", size = 67259 }

[[package]]
name = "pyproject-hooks"
version = "1.2.0"
source = { registry = "https://pypi.org/simple" }
sdist = { url = "https://files.pythonhosted.org/packages/e7/82/28175b2414effca1cdac8dc99f76d660e7a4fb0ceefa4b4ab8f5f6742925/pyproject_hooks-1.2.0.tar.gz", hash = "sha256:1e859bd5c40fae9448642dd871adf459e5e2084186e8d2c2a79a824c970da1f8", size = 19228 }
wheels = [
    { url = "https://files.pythonhosted.org/packages/bd/24/12818598c362d7f300f18e74db45963dbcb85150324092410c8b49405e42/pyproject_hooks-1.2.0-py3-none-any.whl", hash = "sha256:9e5c6bfa8dcc30091c74b0cf803c81fdd29d94f01992a7707bc97babb1141913", size = 10216 },
]

[[package]]
name = "pyreadline3"
version = "3.5.4"
source = { registry = "https://pypi.org/simple" }
sdist = { url = "https://files.pythonhosted.org/packages/0f/49/4cea918a08f02817aabae639e3d0ac046fef9f9180518a3ad394e22da148/pyreadline3-3.5.4.tar.gz", hash = "sha256:8d57d53039a1c75adba8e50dd3d992b28143480816187ea5efbd5c78e6c885b7", size = 99839 }
wheels = [
    { url = "https://files.pythonhosted.org/packages/5a/dc/491b7661614ab97483abf2056be1deee4dc2490ecbf7bff9ab5cdbac86e1/pyreadline3-3.5.4-py3-none-any.whl", hash = "sha256:eaf8e6cc3c49bcccf145fc6067ba8643d1df34d604a1ec0eccbf7a18e6d3fae6", size = 83178 },
]

[[package]]
name = "pytest"
version = "8.3.5"
source = { registry = "https://pypi.org/simple" }
dependencies = [
    { name = "colorama", marker = "sys_platform == 'win32'" },
    { name = "iniconfig" },
    { name = "packaging" },
    { name = "pluggy" },
]
sdist = { url = "https://files.pythonhosted.org/packages/ae/3c/c9d525a414d506893f0cd8a8d0de7706446213181570cdbd766691164e40/pytest-8.3.5.tar.gz", hash = "sha256:f4efe70cc14e511565ac476b57c279e12a855b11f48f212af1080ef2263d3845", size = 1450891 }
wheels = [
    { url = "https://files.pythonhosted.org/packages/30/3d/64ad57c803f1fa1e963a7946b6e0fea4a70df53c1a7fed304586539c2bac/pytest-8.3.5-py3-none-any.whl", hash = "sha256:c69214aa47deac29fad6c2a4f590b9c4a9fdb16a403176fe154b79c0b4d4d820", size = 343634 },
]

[[package]]
name = "pytest-dotenv"
version = "0.5.2"
source = { registry = "https://pypi.org/simple" }
dependencies = [
    { name = "pytest" },
    { name = "python-dotenv" },
]
sdist = { url = "https://files.pythonhosted.org/packages/cd/b0/cafee9c627c1bae228eb07c9977f679b3a7cb111b488307ab9594ba9e4da/pytest-dotenv-0.5.2.tar.gz", hash = "sha256:2dc6c3ac6d8764c71c6d2804e902d0ff810fa19692e95fe138aefc9b1aa73732", size = 3782 }
wheels = [
    { url = "https://files.pythonhosted.org/packages/d0/da/9da67c67b3d0963160e3d2cbc7c38b6fae342670cc8e6d5936644b2cf944/pytest_dotenv-0.5.2-py3-none-any.whl", hash = "sha256:40a2cece120a213898afaa5407673f6bd924b1fa7eafce6bda0e8abffe2f710f", size = 3993 },
]

[[package]]
name = "python-dateutil"
version = "2.9.0.post0"
source = { registry = "https://pypi.org/simple" }
dependencies = [
    { name = "six" },
]
sdist = { url = "https://files.pythonhosted.org/packages/66/c0/0c8b6ad9f17a802ee498c46e004a0eb49bc148f2fd230864601a86dcf6db/python-dateutil-2.9.0.post0.tar.gz", hash = "sha256:37dd54208da7e1cd875388217d5e00ebd4179249f90fb72437e91a35459a0ad3", size = 342432 }
wheels = [
    { url = "https://files.pythonhosted.org/packages/ec/57/56b9bcc3c9c6a792fcbaf139543cee77261f3651ca9da0c93f5c1221264b/python_dateutil-2.9.0.post0-py2.py3-none-any.whl", hash = "sha256:a8b2bc7bffae282281c8140a97d3aa9c14da0b136dfe83f850eea9a5f7470427", size = 229892 },
]

[[package]]
name = "python-dotenv"
version = "1.1.0"
source = { registry = "https://pypi.org/simple" }
sdist = { url = "https://files.pythonhosted.org/packages/88/2c/7bb1416c5620485aa793f2de31d3df393d3686aa8a8506d11e10e13c5baf/python_dotenv-1.1.0.tar.gz", hash = "sha256:41f90bc6f5f177fb41f53e87666db362025010eb28f60a01c9143bfa33a2b2d5", size = 39920 }
wheels = [
    { url = "https://files.pythonhosted.org/packages/1e/18/98a99ad95133c6a6e2005fe89faedf294a748bd5dc803008059409ac9b1e/python_dotenv-1.1.0-py3-none-any.whl", hash = "sha256:d7c01d9e2293916c18baf562d95698754b0dbbb5e74d457c45d4f6561fb9d55d", size = 20256 },
]

[[package]]
name = "python-json-logger"
version = "3.3.0"
source = { registry = "https://pypi.org/simple" }
sdist = { url = "https://files.pythonhosted.org/packages/9e/de/d3144a0bceede957f961e975f3752760fbe390d57fbe194baf709d8f1f7b/python_json_logger-3.3.0.tar.gz", hash = "sha256:12b7e74b17775e7d565129296105bbe3910842d9d0eb083fc83a6a617aa8df84", size = 16642 }
wheels = [
    { url = "https://files.pythonhosted.org/packages/08/20/0f2523b9e50a8052bc6a8b732dfc8568abbdc42010aef03a2d750bdab3b2/python_json_logger-3.3.0-py3-none-any.whl", hash = "sha256:dd980fae8cffb24c13caf6e158d3d61c0d6d22342f932cb6e9deedab3d35eec7", size = 15163 },
]

[[package]]
name = "pytz"
version = "2025.2"
source = { registry = "https://pypi.org/simple" }
sdist = { url = "https://files.pythonhosted.org/packages/f8/bf/abbd3cdfb8fbc7fb3d4d38d320f2441b1e7cbe29be4f23797b4a2b5d8aac/pytz-2025.2.tar.gz", hash = "sha256:360b9e3dbb49a209c21ad61809c7fb453643e048b38924c765813546746e81c3", size = 320884 }
wheels = [
    { url = "https://files.pythonhosted.org/packages/81/c4/34e93fe5f5429d7570ec1fa436f1986fb1f00c3e0f43a589fe2bbcd22c3f/pytz-2025.2-py2.py3-none-any.whl", hash = "sha256:5ddf76296dd8c44c26eb8f4b6f35488f3ccbf6fbbd7adee0b7262d43f0ec2f00", size = 509225 },
]

[[package]]
name = "pywin32"
version = "310"
source = { registry = "https://pypi.org/simple" }
wheels = [
    { url = "https://files.pythonhosted.org/packages/6b/ec/4fdbe47932f671d6e348474ea35ed94227fb5df56a7c30cbbb42cd396ed0/pywin32-310-cp312-cp312-win32.whl", hash = "sha256:8a75a5cc3893e83a108c05d82198880704c44bbaee4d06e442e471d3c9ea4f3d", size = 8796239 },
    { url = "https://files.pythonhosted.org/packages/e3/e5/b0627f8bb84e06991bea89ad8153a9e50ace40b2e1195d68e9dff6b03d0f/pywin32-310-cp312-cp312-win_amd64.whl", hash = "sha256:bf5c397c9a9a19a6f62f3fb821fbf36cac08f03770056711f765ec1503972060", size = 9503839 },
    { url = "https://files.pythonhosted.org/packages/1f/32/9ccf53748df72301a89713936645a664ec001abd35ecc8578beda593d37d/pywin32-310-cp312-cp312-win_arm64.whl", hash = "sha256:2349cc906eae872d0663d4d6290d13b90621eaf78964bb1578632ff20e152966", size = 8459470 },
    { url = "https://files.pythonhosted.org/packages/1c/09/9c1b978ffc4ae53999e89c19c77ba882d9fce476729f23ef55211ea1c034/pywin32-310-cp313-cp313-win32.whl", hash = "sha256:5d241a659c496ada3253cd01cfaa779b048e90ce4b2b38cd44168ad555ce74ab", size = 8794384 },
    { url = "https://files.pythonhosted.org/packages/45/3c/b4640f740ffebadd5d34df35fecba0e1cfef8fde9f3e594df91c28ad9b50/pywin32-310-cp313-cp313-win_amd64.whl", hash = "sha256:667827eb3a90208ddbdcc9e860c81bde63a135710e21e4cb3348968e4bd5249e", size = 9503039 },
    { url = "https://files.pythonhosted.org/packages/b4/f4/f785020090fb050e7fb6d34b780f2231f302609dc964672f72bfaeb59a28/pywin32-310-cp313-cp313-win_arm64.whl", hash = "sha256:e308f831de771482b7cf692a1f308f8fca701b2d8f9dde6cc440c7da17e47b33", size = 8458152 },
]

[[package]]
name = "pywinpty"
version = "2.0.15"
source = { registry = "https://pypi.org/simple" }
sdist = { url = "https://files.pythonhosted.org/packages/2d/7c/917f9c4681bb8d34bfbe0b79d36bbcd902651aeab48790df3d30ba0202fb/pywinpty-2.0.15.tar.gz", hash = "sha256:312cf39153a8736c617d45ce8b6ad6cd2107de121df91c455b10ce6bba7a39b2", size = 29017 }
wheels = [
    { url = "https://files.pythonhosted.org/packages/88/e5/9714def18c3a411809771a3fbcec70bffa764b9675afb00048a620fca604/pywinpty-2.0.15-cp312-cp312-win_amd64.whl", hash = "sha256:83a8f20b430bbc5d8957249f875341a60219a4e971580f2ba694fbfb54a45ebc", size = 1405243 },
    { url = "https://files.pythonhosted.org/packages/fb/16/2ab7b3b7f55f3c6929e5f629e1a68362981e4e5fed592a2ed1cb4b4914a5/pywinpty-2.0.15-cp313-cp313-win_amd64.whl", hash = "sha256:ab5920877dd632c124b4ed17bc6dd6ef3b9f86cd492b963ffdb1a67b85b0f408", size = 1405020 },
    { url = "https://files.pythonhosted.org/packages/7c/16/edef3515dd2030db2795dbfbe392232c7a0f3dc41b98e92b38b42ba497c7/pywinpty-2.0.15-cp313-cp313t-win_amd64.whl", hash = "sha256:a4560ad8c01e537708d2790dbe7da7d986791de805d89dd0d3697ca59e9e4901", size = 1404151 },
]

[[package]]
name = "pyyaml"
version = "6.0.2"
source = { registry = "https://pypi.org/simple" }
sdist = { url = "https://files.pythonhosted.org/packages/54/ed/79a089b6be93607fa5cdaedf301d7dfb23af5f25c398d5ead2525b063e17/pyyaml-6.0.2.tar.gz", hash = "sha256:d584d9ec91ad65861cc08d42e834324ef890a082e591037abe114850ff7bbc3e", size = 130631 }
wheels = [
    { url = "https://files.pythonhosted.org/packages/86/0c/c581167fc46d6d6d7ddcfb8c843a4de25bdd27e4466938109ca68492292c/PyYAML-6.0.2-cp312-cp312-macosx_10_9_x86_64.whl", hash = "sha256:c70c95198c015b85feafc136515252a261a84561b7b1d51e3384e0655ddf25ab", size = 183873 },
    { url = "https://files.pythonhosted.org/packages/a8/0c/38374f5bb272c051e2a69281d71cba6fdb983413e6758b84482905e29a5d/PyYAML-6.0.2-cp312-cp312-macosx_11_0_arm64.whl", hash = "sha256:ce826d6ef20b1bc864f0a68340c8b3287705cae2f8b4b1d932177dcc76721725", size = 173302 },
    { url = "https://files.pythonhosted.org/packages/c3/93/9916574aa8c00aa06bbac729972eb1071d002b8e158bd0e83a3b9a20a1f7/PyYAML-6.0.2-cp312-cp312-manylinux_2_17_aarch64.manylinux2014_aarch64.whl", hash = "sha256:1f71ea527786de97d1a0cc0eacd1defc0985dcf6b3f17bb77dcfc8c34bec4dc5", size = 739154 },
    { url = "https://files.pythonhosted.org/packages/95/0f/b8938f1cbd09739c6da569d172531567dbcc9789e0029aa070856f123984/PyYAML-6.0.2-cp312-cp312-manylinux_2_17_s390x.manylinux2014_s390x.whl", hash = "sha256:9b22676e8097e9e22e36d6b7bda33190d0d400f345f23d4065d48f4ca7ae0425", size = 766223 },
    { url = "https://files.pythonhosted.org/packages/b9/2b/614b4752f2e127db5cc206abc23a8c19678e92b23c3db30fc86ab731d3bd/PyYAML-6.0.2-cp312-cp312-manylinux_2_17_x86_64.manylinux2014_x86_64.whl", hash = "sha256:80bab7bfc629882493af4aa31a4cfa43a4c57c83813253626916b8c7ada83476", size = 767542 },
    { url = "https://files.pythonhosted.org/packages/d4/00/dd137d5bcc7efea1836d6264f049359861cf548469d18da90cd8216cf05f/PyYAML-6.0.2-cp312-cp312-musllinux_1_1_aarch64.whl", hash = "sha256:0833f8694549e586547b576dcfaba4a6b55b9e96098b36cdc7ebefe667dfed48", size = 731164 },
    { url = "https://files.pythonhosted.org/packages/c9/1f/4f998c900485e5c0ef43838363ba4a9723ac0ad73a9dc42068b12aaba4e4/PyYAML-6.0.2-cp312-cp312-musllinux_1_1_x86_64.whl", hash = "sha256:8b9c7197f7cb2738065c481a0461e50ad02f18c78cd75775628afb4d7137fb3b", size = 756611 },
    { url = "https://files.pythonhosted.org/packages/df/d1/f5a275fdb252768b7a11ec63585bc38d0e87c9e05668a139fea92b80634c/PyYAML-6.0.2-cp312-cp312-win32.whl", hash = "sha256:ef6107725bd54b262d6dedcc2af448a266975032bc85ef0172c5f059da6325b4", size = 140591 },
    { url = "https://files.pythonhosted.org/packages/0c/e8/4f648c598b17c3d06e8753d7d13d57542b30d56e6c2dedf9c331ae56312e/PyYAML-6.0.2-cp312-cp312-win_amd64.whl", hash = "sha256:7e7401d0de89a9a855c839bc697c079a4af81cf878373abd7dc625847d25cbd8", size = 156338 },
    { url = "https://files.pythonhosted.org/packages/ef/e3/3af305b830494fa85d95f6d95ef7fa73f2ee1cc8ef5b495c7c3269fb835f/PyYAML-6.0.2-cp313-cp313-macosx_10_13_x86_64.whl", hash = "sha256:efdca5630322a10774e8e98e1af481aad470dd62c3170801852d752aa7a783ba", size = 181309 },
    { url = "https://files.pythonhosted.org/packages/45/9f/3b1c20a0b7a3200524eb0076cc027a970d320bd3a6592873c85c92a08731/PyYAML-6.0.2-cp313-cp313-macosx_11_0_arm64.whl", hash = "sha256:50187695423ffe49e2deacb8cd10510bc361faac997de9efef88badc3bb9e2d1", size = 171679 },
    { url = "https://files.pythonhosted.org/packages/7c/9a/337322f27005c33bcb656c655fa78325b730324c78620e8328ae28b64d0c/PyYAML-6.0.2-cp313-cp313-manylinux_2_17_aarch64.manylinux2014_aarch64.whl", hash = "sha256:0ffe8360bab4910ef1b9e87fb812d8bc0a308b0d0eef8c8f44e0254ab3b07133", size = 733428 },
    { url = "https://files.pythonhosted.org/packages/a3/69/864fbe19e6c18ea3cc196cbe5d392175b4cf3d5d0ac1403ec3f2d237ebb5/PyYAML-6.0.2-cp313-cp313-manylinux_2_17_s390x.manylinux2014_s390x.whl", hash = "sha256:17e311b6c678207928d649faa7cb0d7b4c26a0ba73d41e99c4fff6b6c3276484", size = 763361 },
    { url = "https://files.pythonhosted.org/packages/04/24/b7721e4845c2f162d26f50521b825fb061bc0a5afcf9a386840f23ea19fa/PyYAML-6.0.2-cp313-cp313-manylinux_2_17_x86_64.manylinux2014_x86_64.whl", hash = "sha256:70b189594dbe54f75ab3a1acec5f1e3faa7e8cf2f1e08d9b561cb41b845f69d5", size = 759523 },
    { url = "https://files.pythonhosted.org/packages/2b/b2/e3234f59ba06559c6ff63c4e10baea10e5e7df868092bf9ab40e5b9c56b6/PyYAML-6.0.2-cp313-cp313-musllinux_1_1_aarch64.whl", hash = "sha256:41e4e3953a79407c794916fa277a82531dd93aad34e29c2a514c2c0c5fe971cc", size = 726660 },
    { url = "https://files.pythonhosted.org/packages/fe/0f/25911a9f080464c59fab9027482f822b86bf0608957a5fcc6eaac85aa515/PyYAML-6.0.2-cp313-cp313-musllinux_1_1_x86_64.whl", hash = "sha256:68ccc6023a3400877818152ad9a1033e3db8625d899c72eacb5a668902e4d652", size = 751597 },
    { url = "https://files.pythonhosted.org/packages/14/0d/e2c3b43bbce3cf6bd97c840b46088a3031085179e596d4929729d8d68270/PyYAML-6.0.2-cp313-cp313-win32.whl", hash = "sha256:bc2fa7c6b47d6bc618dd7fb02ef6fdedb1090ec036abab80d4681424b84c1183", size = 140527 },
    { url = "https://files.pythonhosted.org/packages/fa/de/02b54f42487e3d3c6efb3f89428677074ca7bf43aae402517bc7cca949f3/PyYAML-6.0.2-cp313-cp313-win_amd64.whl", hash = "sha256:8388ee1976c416731879ac16da0aff3f63b286ffdd57cdeb95f3f2e085687563", size = 156446 },
]

[[package]]
name = "pyzmq"
version = "26.4.0"
source = { registry = "https://pypi.org/simple" }
dependencies = [
    { name = "cffi", marker = "implementation_name == 'pypy'" },
]
sdist = { url = "https://files.pythonhosted.org/packages/b1/11/b9213d25230ac18a71b39b3723494e57adebe36e066397b961657b3b41c1/pyzmq-26.4.0.tar.gz", hash = "sha256:4bd13f85f80962f91a651a7356fe0472791a5f7a92f227822b5acf44795c626d", size = 278293 }
wheels = [
    { url = "https://files.pythonhosted.org/packages/10/44/a778555ebfdf6c7fc00816aad12d185d10a74d975800341b1bc36bad1187/pyzmq-26.4.0-cp312-cp312-macosx_10_15_universal2.whl", hash = "sha256:5227cb8da4b6f68acfd48d20c588197fd67745c278827d5238c707daf579227b", size = 1341586 },
    { url = "https://files.pythonhosted.org/packages/9c/4f/f3a58dc69ac757e5103be3bd41fb78721a5e17da7cc617ddb56d973a365c/pyzmq-26.4.0-cp312-cp312-manylinux_2_17_aarch64.manylinux2014_aarch64.whl", hash = "sha256:e1c07a7fa7f7ba86554a2b1bef198c9fed570c08ee062fd2fd6a4dcacd45f905", size = 665880 },
    { url = "https://files.pythonhosted.org/packages/fe/45/50230bcfb3ae5cb98bee683b6edeba1919f2565d7cc1851d3c38e2260795/pyzmq-26.4.0-cp312-cp312-manylinux_2_17_i686.manylinux2014_i686.whl", hash = "sha256:ae775fa83f52f52de73183f7ef5395186f7105d5ed65b1ae65ba27cb1260de2b", size = 902216 },
    { url = "https://files.pythonhosted.org/packages/41/59/56bbdc5689be5e13727491ad2ba5efd7cd564365750514f9bc8f212eef82/pyzmq-26.4.0-cp312-cp312-manylinux_2_17_x86_64.manylinux2014_x86_64.whl", hash = "sha256:66c760d0226ebd52f1e6b644a9e839b5db1e107a23f2fcd46ec0569a4fdd4e63", size = 859814 },
    { url = "https://files.pythonhosted.org/packages/81/b1/57db58cfc8af592ce94f40649bd1804369c05b2190e4cbc0a2dad572baeb/pyzmq-26.4.0-cp312-cp312-manylinux_2_28_x86_64.whl", hash = "sha256:ef8c6ecc1d520debc147173eaa3765d53f06cd8dbe7bd377064cdbc53ab456f5", size = 855889 },
    { url = "https://files.pythonhosted.org/packages/e8/92/47542e629cbac8f221c230a6d0f38dd3d9cff9f6f589ed45fdf572ffd726/pyzmq-26.4.0-cp312-cp312-musllinux_1_1_aarch64.whl", hash = "sha256:3150ef4084e163dec29ae667b10d96aad309b668fac6810c9e8c27cf543d6e0b", size = 1197153 },
    { url = "https://files.pythonhosted.org/packages/07/e5/b10a979d1d565d54410afc87499b16c96b4a181af46e7645ab4831b1088c/pyzmq-26.4.0-cp312-cp312-musllinux_1_1_i686.whl", hash = "sha256:4448c9e55bf8329fa1dcedd32f661bf611214fa70c8e02fee4347bc589d39a84", size = 1507352 },
    { url = "https://files.pythonhosted.org/packages/ab/58/5a23db84507ab9c01c04b1232a7a763be66e992aa2e66498521bbbc72a71/pyzmq-26.4.0-cp312-cp312-musllinux_1_1_x86_64.whl", hash = "sha256:e07dde3647afb084d985310d067a3efa6efad0621ee10826f2cb2f9a31b89d2f", size = 1406834 },
    { url = "https://files.pythonhosted.org/packages/22/74/aaa837b331580c13b79ac39396601fb361454ee184ca85e8861914769b99/pyzmq-26.4.0-cp312-cp312-win32.whl", hash = "sha256:ba034a32ecf9af72adfa5ee383ad0fd4f4e38cdb62b13624278ef768fe5b5b44", size = 577992 },
    { url = "https://files.pythonhosted.org/packages/30/0f/55f8c02c182856743b82dde46b2dc3e314edda7f1098c12a8227eeda0833/pyzmq-26.4.0-cp312-cp312-win_amd64.whl", hash = "sha256:056a97aab4064f526ecb32f4343917a4022a5d9efb6b9df990ff72e1879e40be", size = 640466 },
    { url = "https://files.pythonhosted.org/packages/e4/29/073779afc3ef6f830b8de95026ef20b2d1ec22d0324d767748d806e57379/pyzmq-26.4.0-cp312-cp312-win_arm64.whl", hash = "sha256:2f23c750e485ce1eb639dbd576d27d168595908aa2d60b149e2d9e34c9df40e0", size = 556342 },
    { url = "https://files.pythonhosted.org/packages/d7/20/fb2c92542488db70f833b92893769a569458311a76474bda89dc4264bd18/pyzmq-26.4.0-cp313-cp313-macosx_10_15_universal2.whl", hash = "sha256:c43fac689880f5174d6fc864857d1247fe5cfa22b09ed058a344ca92bf5301e3", size = 1339484 },
    { url = "https://files.pythonhosted.org/packages/58/29/2f06b9cabda3a6ea2c10f43e67ded3e47fc25c54822e2506dfb8325155d4/pyzmq-26.4.0-cp313-cp313-manylinux_2_17_aarch64.manylinux2014_aarch64.whl", hash = "sha256:902aca7eba477657c5fb81c808318460328758e8367ecdd1964b6330c73cae43", size = 666106 },
    { url = "https://files.pythonhosted.org/packages/77/e4/dcf62bd29e5e190bd21bfccaa4f3386e01bf40d948c239239c2f1e726729/pyzmq-26.4.0-cp313-cp313-manylinux_2_17_i686.manylinux2014_i686.whl", hash = "sha256:e5e48a830bfd152fe17fbdeaf99ac5271aa4122521bf0d275b6b24e52ef35eb6", size = 902056 },
    { url = "https://files.pythonhosted.org/packages/1a/cf/b36b3d7aea236087d20189bec1a87eeb2b66009731d7055e5c65f845cdba/pyzmq-26.4.0-cp313-cp313-manylinux_2_17_x86_64.manylinux2014_x86_64.whl", hash = "sha256:31be2b6de98c824c06f5574331f805707c667dc8f60cb18580b7de078479891e", size = 860148 },
    { url = "https://files.pythonhosted.org/packages/18/a6/f048826bc87528c208e90604c3bf573801e54bd91e390cbd2dfa860e82dc/pyzmq-26.4.0-cp313-cp313-manylinux_2_28_x86_64.whl", hash = "sha256:6332452034be001bbf3206ac59c0d2a7713de5f25bb38b06519fc6967b7cf771", size = 855983 },
    { url = "https://files.pythonhosted.org/packages/0a/27/454d34ab6a1d9772a36add22f17f6b85baf7c16e14325fa29e7202ca8ee8/pyzmq-26.4.0-cp313-cp313-musllinux_1_1_aarch64.whl", hash = "sha256:da8c0f5dd352136853e6a09b1b986ee5278dfddfebd30515e16eae425c872b30", size = 1197274 },
    { url = "https://files.pythonhosted.org/packages/f4/3d/7abfeab6b83ad38aa34cbd57c6fc29752c391e3954fd12848bd8d2ec0df6/pyzmq-26.4.0-cp313-cp313-musllinux_1_1_i686.whl", hash = "sha256:f4ccc1a0a2c9806dda2a2dd118a3b7b681e448f3bb354056cad44a65169f6d86", size = 1507120 },
    { url = "https://files.pythonhosted.org/packages/13/ff/bc8d21dbb9bc8705126e875438a1969c4f77e03fc8565d6901c7933a3d01/pyzmq-26.4.0-cp313-cp313-musllinux_1_1_x86_64.whl", hash = "sha256:1c0b5fceadbab461578daf8d1dcc918ebe7ddd2952f748cf30c7cf2de5d51101", size = 1406738 },
    { url = "https://files.pythonhosted.org/packages/f5/5d/d4cd85b24de71d84d81229e3bbb13392b2698432cf8fdcea5afda253d587/pyzmq-26.4.0-cp313-cp313-win32.whl", hash = "sha256:28e2b0ff5ba4b3dd11062d905682bad33385cfa3cc03e81abd7f0822263e6637", size = 577826 },
    { url = "https://files.pythonhosted.org/packages/c6/6c/f289c1789d7bb6e5a3b3bef7b2a55089b8561d17132be7d960d3ff33b14e/pyzmq-26.4.0-cp313-cp313-win_amd64.whl", hash = "sha256:23ecc9d241004c10e8b4f49d12ac064cd7000e1643343944a10df98e57bc544b", size = 640406 },
    { url = "https://files.pythonhosted.org/packages/b3/99/676b8851cb955eb5236a0c1e9ec679ea5ede092bf8bf2c8a68d7e965cac3/pyzmq-26.4.0-cp313-cp313-win_arm64.whl", hash = "sha256:1edb0385c7f025045d6e0f759d4d3afe43c17a3d898914ec6582e6f464203c08", size = 556216 },
    { url = "https://files.pythonhosted.org/packages/65/c2/1fac340de9d7df71efc59d9c50fc7a635a77b103392d1842898dd023afcb/pyzmq-26.4.0-cp313-cp313t-macosx_10_15_universal2.whl", hash = "sha256:93a29e882b2ba1db86ba5dd5e88e18e0ac6b627026c5cfbec9983422011b82d4", size = 1333769 },
    { url = "https://files.pythonhosted.org/packages/5c/c7/6c03637e8d742c3b00bec4f5e4cd9d1c01b2f3694c6f140742e93ca637ed/pyzmq-26.4.0-cp313-cp313t-manylinux_2_17_aarch64.manylinux2014_aarch64.whl", hash = "sha256:cb45684f276f57110bb89e4300c00f1233ca631f08f5f42528a5c408a79efc4a", size = 658826 },
    { url = "https://files.pythonhosted.org/packages/a5/97/a8dca65913c0f78e0545af2bb5078aebfc142ca7d91cdaffa1fbc73e5dbd/pyzmq-26.4.0-cp313-cp313t-manylinux_2_17_i686.manylinux2014_i686.whl", hash = "sha256:f72073e75260cb301aad4258ad6150fa7f57c719b3f498cb91e31df16784d89b", size = 891650 },
    { url = "https://files.pythonhosted.org/packages/7d/7e/f63af1031eb060bf02d033732b910fe48548dcfdbe9c785e9f74a6cc6ae4/pyzmq-26.4.0-cp313-cp313t-manylinux_2_17_x86_64.manylinux2014_x86_64.whl", hash = "sha256:be37e24b13026cfedd233bcbbccd8c0bcd2fdd186216094d095f60076201538d", size = 849776 },
    { url = "https://files.pythonhosted.org/packages/f6/fa/1a009ce582802a895c0d5fe9413f029c940a0a8ee828657a3bb0acffd88b/pyzmq-26.4.0-cp313-cp313t-manylinux_2_28_x86_64.whl", hash = "sha256:237b283044934d26f1eeff4075f751b05d2f3ed42a257fc44386d00df6a270cf", size = 842516 },
    { url = "https://files.pythonhosted.org/packages/6e/bc/f88b0bad0f7a7f500547d71e99f10336f2314e525d4ebf576a1ea4a1d903/pyzmq-26.4.0-cp313-cp313t-musllinux_1_1_aarch64.whl", hash = "sha256:b30f862f6768b17040929a68432c8a8be77780317f45a353cb17e423127d250c", size = 1189183 },
    { url = "https://files.pythonhosted.org/packages/d9/8c/db446a3dd9cf894406dec2e61eeffaa3c07c3abb783deaebb9812c4af6a5/pyzmq-26.4.0-cp313-cp313t-musllinux_1_1_i686.whl", hash = "sha256:c80fcd3504232f13617c6ab501124d373e4895424e65de8b72042333316f64a8", size = 1495501 },
    { url = "https://files.pythonhosted.org/packages/05/4c/bf3cad0d64c3214ac881299c4562b815f05d503bccc513e3fd4fdc6f67e4/pyzmq-26.4.0-cp313-cp313t-musllinux_1_1_x86_64.whl", hash = "sha256:26a2a7451606b87f67cdeca2c2789d86f605da08b4bd616b1a9981605ca3a364", size = 1395540 },
]

[[package]]
name = "referencing"
version = "0.36.2"
source = { registry = "https://pypi.org/simple" }
dependencies = [
    { name = "attrs" },
    { name = "rpds-py" },
    { name = "typing-extensions", marker = "python_full_version < '3.13'" },
]
sdist = { url = "https://files.pythonhosted.org/packages/2f/db/98b5c277be99dd18bfd91dd04e1b759cad18d1a338188c936e92f921c7e2/referencing-0.36.2.tar.gz", hash = "sha256:df2e89862cd09deabbdba16944cc3f10feb6b3e6f18e902f7cc25609a34775aa", size = 74744 }
wheels = [
    { url = "https://files.pythonhosted.org/packages/c1/b1/3baf80dc6d2b7bc27a95a67752d0208e410351e3feb4eb78de5f77454d8d/referencing-0.36.2-py3-none-any.whl", hash = "sha256:e8699adbbf8b5c7de96d8ffa0eb5c158b3beafce084968e2ea8bb08c6794dcd0", size = 26775 },
]

[[package]]
name = "regex"
version = "2024.11.6"
source = { registry = "https://pypi.org/simple" }
sdist = { url = "https://files.pythonhosted.org/packages/8e/5f/bd69653fbfb76cf8604468d3b4ec4c403197144c7bfe0e6a5fc9e02a07cb/regex-2024.11.6.tar.gz", hash = "sha256:7ab159b063c52a0333c884e4679f8d7a85112ee3078fe3d9004b2dd875585519", size = 399494 }
wheels = [
    { url = "https://files.pythonhosted.org/packages/ba/30/9a87ce8336b172cc232a0db89a3af97929d06c11ceaa19d97d84fa90a8f8/regex-2024.11.6-cp312-cp312-macosx_10_13_universal2.whl", hash = "sha256:52fb28f528778f184f870b7cf8f225f5eef0a8f6e3778529bdd40c7b3920796a", size = 483781 },
    { url = "https://files.pythonhosted.org/packages/01/e8/00008ad4ff4be8b1844786ba6636035f7ef926db5686e4c0f98093612add/regex-2024.11.6-cp312-cp312-macosx_10_13_x86_64.whl", hash = "sha256:fdd6028445d2460f33136c55eeb1f601ab06d74cb3347132e1c24250187500d9", size = 288455 },
    { url = "https://files.pythonhosted.org/packages/60/85/cebcc0aff603ea0a201667b203f13ba75d9fc8668fab917ac5b2de3967bc/regex-2024.11.6-cp312-cp312-macosx_11_0_arm64.whl", hash = "sha256:805e6b60c54bf766b251e94526ebad60b7de0c70f70a4e6210ee2891acb70bf2", size = 284759 },
    { url = "https://files.pythonhosted.org/packages/94/2b/701a4b0585cb05472a4da28ee28fdfe155f3638f5e1ec92306d924e5faf0/regex-2024.11.6-cp312-cp312-manylinux_2_17_aarch64.manylinux2014_aarch64.whl", hash = "sha256:b85c2530be953a890eaffde05485238f07029600e8f098cdf1848d414a8b45e4", size = 794976 },
    { url = "https://files.pythonhosted.org/packages/4b/bf/fa87e563bf5fee75db8915f7352e1887b1249126a1be4813837f5dbec965/regex-2024.11.6-cp312-cp312-manylinux_2_17_ppc64le.manylinux2014_ppc64le.whl", hash = "sha256:bb26437975da7dc36b7efad18aa9dd4ea569d2357ae6b783bf1118dabd9ea577", size = 833077 },
    { url = "https://files.pythonhosted.org/packages/a1/56/7295e6bad94b047f4d0834e4779491b81216583c00c288252ef625c01d23/regex-2024.11.6-cp312-cp312-manylinux_2_17_s390x.manylinux2014_s390x.whl", hash = "sha256:abfa5080c374a76a251ba60683242bc17eeb2c9818d0d30117b4486be10c59d3", size = 823160 },
    { url = "https://files.pythonhosted.org/packages/fb/13/e3b075031a738c9598c51cfbc4c7879e26729c53aa9cca59211c44235314/regex-2024.11.6-cp312-cp312-manylinux_2_17_x86_64.manylinux2014_x86_64.whl", hash = "sha256:70b7fa6606c2881c1db9479b0eaa11ed5dfa11c8d60a474ff0e095099f39d98e", size = 796896 },
    { url = "https://files.pythonhosted.org/packages/24/56/0b3f1b66d592be6efec23a795b37732682520b47c53da5a32c33ed7d84e3/regex-2024.11.6-cp312-cp312-manylinux_2_5_i686.manylinux1_i686.manylinux_2_17_i686.manylinux2014_i686.whl", hash = "sha256:0c32f75920cf99fe6b6c539c399a4a128452eaf1af27f39bce8909c9a3fd8cbe", size = 783997 },
    { url = "https://files.pythonhosted.org/packages/f9/a1/eb378dada8b91c0e4c5f08ffb56f25fcae47bf52ad18f9b2f33b83e6d498/regex-2024.11.6-cp312-cp312-musllinux_1_2_aarch64.whl", hash = "sha256:982e6d21414e78e1f51cf595d7f321dcd14de1f2881c5dc6a6e23bbbbd68435e", size = 781725 },
    { url = "https://files.pythonhosted.org/packages/83/f2/033e7dec0cfd6dda93390089864732a3409246ffe8b042e9554afa9bff4e/regex-2024.11.6-cp312-cp312-musllinux_1_2_i686.whl", hash = "sha256:a7c2155f790e2fb448faed6dd241386719802296ec588a8b9051c1f5c481bc29", size = 789481 },
    { url = "https://files.pythonhosted.org/packages/83/23/15d4552ea28990a74e7696780c438aadd73a20318c47e527b47a4a5a596d/regex-2024.11.6-cp312-cp312-musllinux_1_2_ppc64le.whl", hash = "sha256:149f5008d286636e48cd0b1dd65018548944e495b0265b45e1bffecce1ef7f39", size = 852896 },
    { url = "https://files.pythonhosted.org/packages/e3/39/ed4416bc90deedbfdada2568b2cb0bc1fdb98efe11f5378d9892b2a88f8f/regex-2024.11.6-cp312-cp312-musllinux_1_2_s390x.whl", hash = "sha256:e5364a4502efca094731680e80009632ad6624084aff9a23ce8c8c6820de3e51", size = 860138 },
    { url = "https://files.pythonhosted.org/packages/93/2d/dd56bb76bd8e95bbce684326302f287455b56242a4f9c61f1bc76e28360e/regex-2024.11.6-cp312-cp312-musllinux_1_2_x86_64.whl", hash = "sha256:0a86e7eeca091c09e021db8eb72d54751e527fa47b8d5787caf96d9831bd02ad", size = 787692 },
    { url = "https://files.pythonhosted.org/packages/0b/55/31877a249ab7a5156758246b9c59539abbeba22461b7d8adc9e8475ff73e/regex-2024.11.6-cp312-cp312-win32.whl", hash = "sha256:32f9a4c643baad4efa81d549c2aadefaeba12249b2adc5af541759237eee1c54", size = 262135 },
    { url = "https://files.pythonhosted.org/packages/38/ec/ad2d7de49a600cdb8dd78434a1aeffe28b9d6fc42eb36afab4a27ad23384/regex-2024.11.6-cp312-cp312-win_amd64.whl", hash = "sha256:a93c194e2df18f7d264092dc8539b8ffb86b45b899ab976aa15d48214138e81b", size = 273567 },
    { url = "https://files.pythonhosted.org/packages/90/73/bcb0e36614601016552fa9344544a3a2ae1809dc1401b100eab02e772e1f/regex-2024.11.6-cp313-cp313-macosx_10_13_universal2.whl", hash = "sha256:a6ba92c0bcdf96cbf43a12c717eae4bc98325ca3730f6b130ffa2e3c3c723d84", size = 483525 },
    { url = "https://files.pythonhosted.org/packages/0f/3f/f1a082a46b31e25291d830b369b6b0c5576a6f7fb89d3053a354c24b8a83/regex-2024.11.6-cp313-cp313-macosx_10_13_x86_64.whl", hash = "sha256:525eab0b789891ac3be914d36893bdf972d483fe66551f79d3e27146191a37d4", size = 288324 },
    { url = "https://files.pythonhosted.org/packages/09/c9/4e68181a4a652fb3ef5099e077faf4fd2a694ea6e0f806a7737aff9e758a/regex-2024.11.6-cp313-cp313-macosx_11_0_arm64.whl", hash = "sha256:086a27a0b4ca227941700e0b31425e7a28ef1ae8e5e05a33826e17e47fbfdba0", size = 284617 },
    { url = "https://files.pythonhosted.org/packages/fc/fd/37868b75eaf63843165f1d2122ca6cb94bfc0271e4428cf58c0616786dce/regex-2024.11.6-cp313-cp313-manylinux_2_17_aarch64.manylinux2014_aarch64.whl", hash = "sha256:bde01f35767c4a7899b7eb6e823b125a64de314a8ee9791367c9a34d56af18d0", size = 795023 },
    { url = "https://files.pythonhosted.org/packages/c4/7c/d4cd9c528502a3dedb5c13c146e7a7a539a3853dc20209c8e75d9ba9d1b2/regex-2024.11.6-cp313-cp313-manylinux_2_17_ppc64le.manylinux2014_ppc64le.whl", hash = "sha256:b583904576650166b3d920d2bcce13971f6f9e9a396c673187f49811b2769dc7", size = 833072 },
    { url = "https://files.pythonhosted.org/packages/4f/db/46f563a08f969159c5a0f0e722260568425363bea43bb7ae370becb66a67/regex-2024.11.6-cp313-cp313-manylinux_2_17_s390x.manylinux2014_s390x.whl", hash = "sha256:1c4de13f06a0d54fa0d5ab1b7138bfa0d883220965a29616e3ea61b35d5f5fc7", size = 823130 },
    { url = "https://files.pythonhosted.org/packages/db/60/1eeca2074f5b87df394fccaa432ae3fc06c9c9bfa97c5051aed70e6e00c2/regex-2024.11.6-cp313-cp313-manylinux_2_17_x86_64.manylinux2014_x86_64.whl", hash = "sha256:3cde6e9f2580eb1665965ce9bf17ff4952f34f5b126beb509fee8f4e994f143c", size = 796857 },
    { url = "https://files.pythonhosted.org/packages/10/db/ac718a08fcee981554d2f7bb8402f1faa7e868c1345c16ab1ebec54b0d7b/regex-2024.11.6-cp313-cp313-manylinux_2_5_i686.manylinux1_i686.manylinux_2_17_i686.manylinux2014_i686.whl", hash = "sha256:0d7f453dca13f40a02b79636a339c5b62b670141e63efd511d3f8f73fba162b3", size = 784006 },
    { url = "https://files.pythonhosted.org/packages/c2/41/7da3fe70216cea93144bf12da2b87367590bcf07db97604edeea55dac9ad/regex-2024.11.6-cp313-cp313-musllinux_1_2_aarch64.whl", hash = "sha256:59dfe1ed21aea057a65c6b586afd2a945de04fc7db3de0a6e3ed5397ad491b07", size = 781650 },
    { url = "https://files.pythonhosted.org/packages/a7/d5/880921ee4eec393a4752e6ab9f0fe28009435417c3102fc413f3fe81c4e5/regex-2024.11.6-cp313-cp313-musllinux_1_2_i686.whl", hash = "sha256:b97c1e0bd37c5cd7902e65f410779d39eeda155800b65fc4d04cc432efa9bc6e", size = 789545 },
    { url = "https://files.pythonhosted.org/packages/dc/96/53770115e507081122beca8899ab7f5ae28ae790bfcc82b5e38976df6a77/regex-2024.11.6-cp313-cp313-musllinux_1_2_ppc64le.whl", hash = "sha256:f9d1e379028e0fc2ae3654bac3cbbef81bf3fd571272a42d56c24007979bafb6", size = 853045 },
    { url = "https://files.pythonhosted.org/packages/31/d3/1372add5251cc2d44b451bd94f43b2ec78e15a6e82bff6a290ef9fd8f00a/regex-2024.11.6-cp313-cp313-musllinux_1_2_s390x.whl", hash = "sha256:13291b39131e2d002a7940fb176e120bec5145f3aeb7621be6534e46251912c4", size = 860182 },
    { url = "https://files.pythonhosted.org/packages/ed/e3/c446a64984ea9f69982ba1a69d4658d5014bc7a0ea468a07e1a1265db6e2/regex-2024.11.6-cp313-cp313-musllinux_1_2_x86_64.whl", hash = "sha256:4f51f88c126370dcec4908576c5a627220da6c09d0bff31cfa89f2523843316d", size = 787733 },
    { url = "https://files.pythonhosted.org/packages/2b/f1/e40c8373e3480e4f29f2692bd21b3e05f296d3afebc7e5dcf21b9756ca1c/regex-2024.11.6-cp313-cp313-win32.whl", hash = "sha256:63b13cfd72e9601125027202cad74995ab26921d8cd935c25f09c630436348ff", size = 262122 },
    { url = "https://files.pythonhosted.org/packages/45/94/bc295babb3062a731f52621cdc992d123111282e291abaf23faa413443ea/regex-2024.11.6-cp313-cp313-win_amd64.whl", hash = "sha256:2b3361af3198667e99927da8b84c1b010752fa4b1115ee30beaa332cabc3ef1a", size = 273545 },
]

[[package]]
name = "requests"
version = "2.32.3"
source = { registry = "https://pypi.org/simple" }
dependencies = [
    { name = "certifi" },
    { name = "charset-normalizer" },
    { name = "idna" },
    { name = "urllib3" },
]
sdist = { url = "https://files.pythonhosted.org/packages/63/70/2bf7780ad2d390a8d301ad0b550f1581eadbd9a20f896afe06353c2a2913/requests-2.32.3.tar.gz", hash = "sha256:55365417734eb18255590a9ff9eb97e9e1da868d4ccd6402399eaf68af20a760", size = 131218 }
wheels = [
    { url = "https://files.pythonhosted.org/packages/f9/9b/335f9764261e915ed497fcdeb11df5dfd6f7bf257d4a6a2a686d80da4d54/requests-2.32.3-py3-none-any.whl", hash = "sha256:70761cfe03c773ceb22aa2f671b4757976145175cdfca038c02654d061d6dcc6", size = 64928 },
]

[[package]]
name = "requests-oauthlib"
version = "2.0.0"
source = { registry = "https://pypi.org/simple" }
dependencies = [
    { name = "oauthlib" },
    { name = "requests" },
]
sdist = { url = "https://files.pythonhosted.org/packages/42/f2/05f29bc3913aea15eb670be136045bf5c5bbf4b99ecb839da9b422bb2c85/requests-oauthlib-2.0.0.tar.gz", hash = "sha256:b3dffaebd884d8cd778494369603a9e7b58d29111bf6b41bdc2dcd87203af4e9", size = 55650 }
wheels = [
    { url = "https://files.pythonhosted.org/packages/3b/5d/63d4ae3b9daea098d5d6f5da83984853c1bbacd5dc826764b249fe119d24/requests_oauthlib-2.0.0-py2.py3-none-any.whl", hash = "sha256:7dd8a5c40426b779b0868c404bdef9768deccf22749cde15852df527e6269b36", size = 24179 },
]

[[package]]
name = "rfc3339-validator"
version = "0.1.4"
source = { registry = "https://pypi.org/simple" }
dependencies = [
    { name = "six" },
]
sdist = { url = "https://files.pythonhosted.org/packages/28/ea/a9387748e2d111c3c2b275ba970b735e04e15cdb1eb30693b6b5708c4dbd/rfc3339_validator-0.1.4.tar.gz", hash = "sha256:138a2abdf93304ad60530167e51d2dfb9549521a836871b88d7f4695d0022f6b", size = 5513 }
wheels = [
    { url = "https://files.pythonhosted.org/packages/7b/44/4e421b96b67b2daff264473f7465db72fbdf36a07e05494f50300cc7b0c6/rfc3339_validator-0.1.4-py2.py3-none-any.whl", hash = "sha256:24f6ec1eda14ef823da9e36ec7113124b39c04d50a4d3d3a3c2859577e7791fa", size = 3490 },
]

[[package]]
name = "rfc3986-validator"
version = "0.1.1"
source = { registry = "https://pypi.org/simple" }
sdist = { url = "https://files.pythonhosted.org/packages/da/88/f270de456dd7d11dcc808abfa291ecdd3f45ff44e3b549ffa01b126464d0/rfc3986_validator-0.1.1.tar.gz", hash = "sha256:3d44bde7921b3b9ec3ae4e3adca370438eccebc676456449b145d533b240d055", size = 6760 }
wheels = [
    { url = "https://files.pythonhosted.org/packages/9e/51/17023c0f8f1869d8806b979a2bffa3f861f26a3f1a66b094288323fba52f/rfc3986_validator-0.1.1-py2.py3-none-any.whl", hash = "sha256:2f235c432ef459970b4306369336b9d5dbdda31b510ca1e327636e01f528bfa9", size = 4242 },
]

[[package]]
name = "rich"
version = "14.0.0"
source = { registry = "https://pypi.org/simple" }
dependencies = [
    { name = "markdown-it-py" },
    { name = "pygments" },
]
sdist = { url = "https://files.pythonhosted.org/packages/a1/53/830aa4c3066a8ab0ae9a9955976fb770fe9c6102117c8ec4ab3ea62d89e8/rich-14.0.0.tar.gz", hash = "sha256:82f1bc23a6a21ebca4ae0c45af9bdbc492ed20231dcb63f297d6d1021a9d5725", size = 224078 }
wheels = [
    { url = "https://files.pythonhosted.org/packages/0d/9b/63f4c7ebc259242c89b3acafdb37b41d1185c07ff0011164674e9076b491/rich-14.0.0-py3-none-any.whl", hash = "sha256:1c9491e1951aac09caffd42f448ee3d04e58923ffe14993f6e83068dc395d7e0", size = 243229 },
]

[[package]]
name = "rpds-py"
version = "0.24.0"
source = { registry = "https://pypi.org/simple" }
sdist = { url = "https://files.pythonhosted.org/packages/0b/b3/52b213298a0ba7097c7ea96bee95e1947aa84cc816d48cebb539770cdf41/rpds_py-0.24.0.tar.gz", hash = "sha256:772cc1b2cd963e7e17e6cc55fe0371fb9c704d63e44cacec7b9b7f523b78919e", size = 26863 }
wheels = [
    { url = "https://files.pythonhosted.org/packages/1a/e0/1c55f4a3be5f1ca1a4fd1f3ff1504a1478c1ed48d84de24574c4fa87e921/rpds_py-0.24.0-cp312-cp312-macosx_10_12_x86_64.whl", hash = "sha256:d8551e733626afec514b5d15befabea0dd70a343a9f23322860c4f16a9430205", size = 366945 },
    { url = "https://files.pythonhosted.org/packages/39/1b/a3501574fbf29118164314dbc800d568b8c1c7b3258b505360e8abb3902c/rpds_py-0.24.0-cp312-cp312-macosx_11_0_arm64.whl", hash = "sha256:0e374c0ce0ca82e5b67cd61fb964077d40ec177dd2c4eda67dba130de09085c7", size = 351935 },
    { url = "https://files.pythonhosted.org/packages/dc/47/77d3d71c55f6a374edde29f1aca0b2e547325ed00a9da820cabbc9497d2b/rpds_py-0.24.0-cp312-cp312-manylinux_2_17_aarch64.manylinux2014_aarch64.whl", hash = "sha256:d69d003296df4840bd445a5d15fa5b6ff6ac40496f956a221c4d1f6f7b4bc4d9", size = 390817 },
    { url = "https://files.pythonhosted.org/packages/4e/ec/1e336ee27484379e19c7f9cc170f4217c608aee406d3ae3a2e45336bff36/rpds_py-0.24.0-cp312-cp312-manylinux_2_17_armv7l.manylinux2014_armv7l.whl", hash = "sha256:8212ff58ac6dfde49946bea57474a386cca3f7706fc72c25b772b9ca4af6b79e", size = 401983 },
    { url = "https://files.pythonhosted.org/packages/07/f8/39b65cbc272c635eaea6d393c2ad1ccc81c39eca2db6723a0ca4b2108fce/rpds_py-0.24.0-cp312-cp312-manylinux_2_17_ppc64le.manylinux2014_ppc64le.whl", hash = "sha256:528927e63a70b4d5f3f5ccc1fa988a35456eb5d15f804d276709c33fc2f19bda", size = 451719 },
    { url = "https://files.pythonhosted.org/packages/32/05/05c2b27dd9c30432f31738afed0300659cb9415db0ff7429b05dfb09bbde/rpds_py-0.24.0-cp312-cp312-manylinux_2_17_s390x.manylinux2014_s390x.whl", hash = "sha256:a824d2c7a703ba6daaca848f9c3d5cb93af0505be505de70e7e66829affd676e", size = 442546 },
    { url = "https://files.pythonhosted.org/packages/7d/e0/19383c8b5d509bd741532a47821c3e96acf4543d0832beba41b4434bcc49/rpds_py-0.24.0-cp312-cp312-manylinux_2_17_x86_64.manylinux2014_x86_64.whl", hash = "sha256:44d51febb7a114293ffd56c6cf4736cb31cd68c0fddd6aa303ed09ea5a48e029", size = 393695 },
    { url = "https://files.pythonhosted.org/packages/9d/15/39f14e96d94981d0275715ae8ea564772237f3fa89bc3c21e24de934f2c7/rpds_py-0.24.0-cp312-cp312-manylinux_2_5_i686.manylinux1_i686.whl", hash = "sha256:3fab5f4a2c64a8fb64fc13b3d139848817a64d467dd6ed60dcdd6b479e7febc9", size = 427218 },
    { url = "https://files.pythonhosted.org/packages/22/b9/12da7124905a680f690da7a9de6f11de770b5e359f5649972f7181c8bf51/rpds_py-0.24.0-cp312-cp312-musllinux_1_2_aarch64.whl", hash = "sha256:9be4f99bee42ac107870c61dfdb294d912bf81c3c6d45538aad7aecab468b6b7", size = 568062 },
    { url = "https://files.pythonhosted.org/packages/88/17/75229017a2143d915f6f803721a6d721eca24f2659c5718a538afa276b4f/rpds_py-0.24.0-cp312-cp312-musllinux_1_2_i686.whl", hash = "sha256:564c96b6076a98215af52f55efa90d8419cc2ef45d99e314fddefe816bc24f91", size = 596262 },
    { url = "https://files.pythonhosted.org/packages/aa/64/8e8a1d8bd1b6b638d6acb6d41ab2cec7f2067a5b8b4c9175703875159a7c/rpds_py-0.24.0-cp312-cp312-musllinux_1_2_x86_64.whl", hash = "sha256:75a810b7664c17f24bf2ffd7f92416c00ec84b49bb68e6a0d93e542406336b56", size = 564306 },
    { url = "https://files.pythonhosted.org/packages/68/1c/a7eac8d8ed8cb234a9b1064647824c387753343c3fab6ed7c83481ed0be7/rpds_py-0.24.0-cp312-cp312-win32.whl", hash = "sha256:f6016bd950be4dcd047b7475fdf55fb1e1f59fc7403f387be0e8123e4a576d30", size = 224281 },
    { url = "https://files.pythonhosted.org/packages/bb/46/b8b5424d1d21f2f2f3f2d468660085318d4f74a8df8289e3dd6ad224d488/rpds_py-0.24.0-cp312-cp312-win_amd64.whl", hash = "sha256:998c01b8e71cf051c28f5d6f1187abbdf5cf45fc0efce5da6c06447cba997034", size = 239719 },
    { url = "https://files.pythonhosted.org/packages/9d/c3/3607abc770395bc6d5a00cb66385a5479fb8cd7416ddef90393b17ef4340/rpds_py-0.24.0-cp313-cp313-macosx_10_12_x86_64.whl", hash = "sha256:3d2d8e4508e15fc05b31285c4b00ddf2e0eb94259c2dc896771966a163122a0c", size = 367072 },
    { url = "https://files.pythonhosted.org/packages/d8/35/8c7ee0fe465793e3af3298dc5a9f3013bd63e7a69df04ccfded8293a4982/rpds_py-0.24.0-cp313-cp313-macosx_11_0_arm64.whl", hash = "sha256:0f00c16e089282ad68a3820fd0c831c35d3194b7cdc31d6e469511d9bffc535c", size = 351919 },
    { url = "https://files.pythonhosted.org/packages/91/d3/7e1b972501eb5466b9aca46a9c31bcbbdc3ea5a076e9ab33f4438c1d069d/rpds_py-0.24.0-cp313-cp313-manylinux_2_17_aarch64.manylinux2014_aarch64.whl", hash = "sha256:951cc481c0c395c4a08639a469d53b7d4afa252529a085418b82a6b43c45c240", size = 390360 },
    { url = "https://files.pythonhosted.org/packages/a2/a8/ccabb50d3c91c26ad01f9b09a6a3b03e4502ce51a33867c38446df9f896b/rpds_py-0.24.0-cp313-cp313-manylinux_2_17_armv7l.manylinux2014_armv7l.whl", hash = "sha256:c9ca89938dff18828a328af41ffdf3902405a19f4131c88e22e776a8e228c5a8", size = 400704 },
    { url = "https://files.pythonhosted.org/packages/53/ae/5fa5bf0f3bc6ce21b5ea88fc0ecd3a439e7cb09dd5f9ffb3dbe1b6894fc5/rpds_py-0.24.0-cp313-cp313-manylinux_2_17_ppc64le.manylinux2014_ppc64le.whl", hash = "sha256:ed0ef550042a8dbcd657dfb284a8ee00f0ba269d3f2286b0493b15a5694f9fe8", size = 450839 },
    { url = "https://files.pythonhosted.org/packages/e3/ac/c4e18b36d9938247e2b54f6a03746f3183ca20e1edd7d3654796867f5100/rpds_py-0.24.0-cp313-cp313-manylinux_2_17_s390x.manylinux2014_s390x.whl", hash = "sha256:2b2356688e5d958c4d5cb964af865bea84db29971d3e563fb78e46e20fe1848b", size = 441494 },
    { url = "https://files.pythonhosted.org/packages/bf/08/b543969c12a8f44db6c0f08ced009abf8f519191ca6985509e7c44102e3c/rpds_py-0.24.0-cp313-cp313-manylinux_2_17_x86_64.manylinux2014_x86_64.whl", hash = "sha256:78884d155fd15d9f64f5d6124b486f3d3f7fd7cd71a78e9670a0f6f6ca06fb2d", size = 393185 },
    { url = "https://files.pythonhosted.org/packages/da/7e/f6eb6a7042ce708f9dfc781832a86063cea8a125bbe451d663697b51944f/rpds_py-0.24.0-cp313-cp313-manylinux_2_5_i686.manylinux1_i686.whl", hash = "sha256:6a4a535013aeeef13c5532f802708cecae8d66c282babb5cd916379b72110cf7", size = 426168 },
    { url = "https://files.pythonhosted.org/packages/38/b0/6cd2bb0509ac0b51af4bb138e145b7c4c902bb4b724d6fd143689d6e0383/rpds_py-0.24.0-cp313-cp313-musllinux_1_2_aarch64.whl", hash = "sha256:84e0566f15cf4d769dade9b366b7b87c959be472c92dffb70462dd0844d7cbad", size = 567622 },
    { url = "https://files.pythonhosted.org/packages/64/b0/c401f4f077547d98e8b4c2ec6526a80e7cb04f519d416430ec1421ee9e0b/rpds_py-0.24.0-cp313-cp313-musllinux_1_2_i686.whl", hash = "sha256:823e74ab6fbaa028ec89615ff6acb409e90ff45580c45920d4dfdddb069f2120", size = 595435 },
    { url = "https://files.pythonhosted.org/packages/9f/ec/7993b6e803294c87b61c85bd63e11142ccfb2373cf88a61ec602abcbf9d6/rpds_py-0.24.0-cp313-cp313-musllinux_1_2_x86_64.whl", hash = "sha256:c61a2cb0085c8783906b2f8b1f16a7e65777823c7f4d0a6aaffe26dc0d358dd9", size = 563762 },
    { url = "https://files.pythonhosted.org/packages/1f/29/4508003204cb2f461dc2b83dd85f8aa2b915bc98fe6046b9d50d4aa05401/rpds_py-0.24.0-cp313-cp313-win32.whl", hash = "sha256:60d9b630c8025b9458a9d114e3af579a2c54bd32df601c4581bd054e85258143", size = 223510 },
    { url = "https://files.pythonhosted.org/packages/f9/12/09e048d1814195e01f354155fb772fb0854bd3450b5f5a82224b3a319f0e/rpds_py-0.24.0-cp313-cp313-win_amd64.whl", hash = "sha256:6eea559077d29486c68218178ea946263b87f1c41ae7f996b1f30a983c476a5a", size = 239075 },
    { url = "https://files.pythonhosted.org/packages/d2/03/5027cde39bb2408d61e4dd0cf81f815949bb629932a6c8df1701d0257fc4/rpds_py-0.24.0-cp313-cp313t-macosx_10_12_x86_64.whl", hash = "sha256:d09dc82af2d3c17e7dd17120b202a79b578d79f2b5424bda209d9966efeed114", size = 362974 },
    { url = "https://files.pythonhosted.org/packages/bf/10/24d374a2131b1ffafb783e436e770e42dfdb74b69a2cd25eba8c8b29d861/rpds_py-0.24.0-cp313-cp313t-macosx_11_0_arm64.whl", hash = "sha256:5fc13b44de6419d1e7a7e592a4885b323fbc2f46e1f22151e3a8ed3b8b920405", size = 348730 },
    { url = "https://files.pythonhosted.org/packages/7a/d1/1ef88d0516d46cd8df12e5916966dbf716d5ec79b265eda56ba1b173398c/rpds_py-0.24.0-cp313-cp313t-manylinux_2_17_aarch64.manylinux2014_aarch64.whl", hash = "sha256:c347a20d79cedc0a7bd51c4d4b7dbc613ca4e65a756b5c3e57ec84bd43505b47", size = 387627 },
    { url = "https://files.pythonhosted.org/packages/4e/35/07339051b8b901ecefd449ebf8e5522e92bcb95e1078818cbfd9db8e573c/rpds_py-0.24.0-cp313-cp313t-manylinux_2_17_armv7l.manylinux2014_armv7l.whl", hash = "sha256:20f2712bd1cc26a3cc16c5a1bfee9ed1abc33d4cdf1aabd297fe0eb724df4272", size = 394094 },
    { url = "https://files.pythonhosted.org/packages/dc/62/ee89ece19e0ba322b08734e95441952062391065c157bbd4f8802316b4f1/rpds_py-0.24.0-cp313-cp313t-manylinux_2_17_ppc64le.manylinux2014_ppc64le.whl", hash = "sha256:aad911555286884be1e427ef0dc0ba3929e6821cbeca2194b13dc415a462c7fd", size = 449639 },
    { url = "https://files.pythonhosted.org/packages/15/24/b30e9f9e71baa0b9dada3a4ab43d567c6b04a36d1cb531045f7a8a0a7439/rpds_py-0.24.0-cp313-cp313t-manylinux_2_17_s390x.manylinux2014_s390x.whl", hash = "sha256:0aeb3329c1721c43c58cae274d7d2ca85c1690d89485d9c63a006cb79a85771a", size = 438584 },
    { url = "https://files.pythonhosted.org/packages/28/d9/49f7b8f3b4147db13961e19d5e30077cd0854ccc08487026d2cb2142aa4a/rpds_py-0.24.0-cp313-cp313t-manylinux_2_17_x86_64.manylinux2014_x86_64.whl", hash = "sha256:2a0f156e9509cee987283abd2296ec816225145a13ed0391df8f71bf1d789e2d", size = 391047 },
    { url = "https://files.pythonhosted.org/packages/49/b0/e66918d0972c33a259ba3cd7b7ff10ed8bd91dbcfcbec6367b21f026db75/rpds_py-0.24.0-cp313-cp313t-manylinux_2_5_i686.manylinux1_i686.whl", hash = "sha256:aa6800adc8204ce898c8a424303969b7aa6a5e4ad2789c13f8648739830323b7", size = 418085 },
    { url = "https://files.pythonhosted.org/packages/e1/6b/99ed7ea0a94c7ae5520a21be77a82306aac9e4e715d4435076ead07d05c6/rpds_py-0.24.0-cp313-cp313t-musllinux_1_2_aarch64.whl", hash = "sha256:a18fc371e900a21d7392517c6f60fe859e802547309e94313cd8181ad9db004d", size = 564498 },
    { url = "https://files.pythonhosted.org/packages/28/26/1cacfee6b800e6fb5f91acecc2e52f17dbf8b0796a7c984b4568b6d70e38/rpds_py-0.24.0-cp313-cp313t-musllinux_1_2_i686.whl", hash = "sha256:9168764133fd919f8dcca2ead66de0105f4ef5659cbb4fa044f7014bed9a1797", size = 590202 },
    { url = "https://files.pythonhosted.org/packages/a9/9e/57bd2f9fba04a37cef673f9a66b11ca8c43ccdd50d386c455cd4380fe461/rpds_py-0.24.0-cp313-cp313t-musllinux_1_2_x86_64.whl", hash = "sha256:5f6e3cec44ba05ee5cbdebe92d052f69b63ae792e7d05f1020ac5e964394080c", size = 561771 },
    { url = "https://files.pythonhosted.org/packages/9f/cf/b719120f375ab970d1c297dbf8de1e3c9edd26fe92c0ed7178dd94b45992/rpds_py-0.24.0-cp313-cp313t-win32.whl", hash = "sha256:8ebc7e65ca4b111d928b669713865f021b7773350eeac4a31d3e70144297baba", size = 221195 },
    { url = "https://files.pythonhosted.org/packages/2d/e5/22865285789f3412ad0c3d7ec4dc0a3e86483b794be8a5d9ed5a19390900/rpds_py-0.24.0-cp313-cp313t-win_amd64.whl", hash = "sha256:675269d407a257b8c00a6b58205b72eec8231656506c56fd429d924ca00bb350", size = 237354 },
]

[[package]]
name = "rsa"
version = "4.9.1"
source = { registry = "https://pypi.org/simple" }
dependencies = [
    { name = "pyasn1" },
]
sdist = { url = "https://files.pythonhosted.org/packages/da/8a/22b7beea3ee0d44b1916c0c1cb0ee3af23b700b6da9f04991899d0c555d4/rsa-4.9.1.tar.gz", hash = "sha256:e7bdbfdb5497da4c07dfd35530e1a902659db6ff241e39d9953cad06ebd0ae75", size = 29034 }
wheels = [
    { url = "https://files.pythonhosted.org/packages/64/8d/0133e4eb4beed9e425d9a98ed6e081a55d195481b7632472be1af08d2f6b/rsa-4.9.1-py3-none-any.whl", hash = "sha256:68635866661c6836b8d39430f97a996acbd61bfa49406748ea243539fe239762", size = 34696 },
]

[[package]]
name = "ruff"
version = "0.11.6"
source = { registry = "https://pypi.org/simple" }
sdist = { url = "https://files.pythonhosted.org/packages/d9/11/bcef6784c7e5d200b8a1f5c2ddf53e5da0efec37e6e5a44d163fb97e04ba/ruff-0.11.6.tar.gz", hash = "sha256:bec8bcc3ac228a45ccc811e45f7eb61b950dbf4cf31a67fa89352574b01c7d79", size = 4010053 }
wheels = [
    { url = "https://files.pythonhosted.org/packages/6e/1f/8848b625100ebcc8740c8bac5b5dd8ba97dd4ee210970e98832092c1635b/ruff-0.11.6-py3-none-linux_armv6l.whl", hash = "sha256:d84dcbe74cf9356d1bdb4a78cf74fd47c740bf7bdeb7529068f69b08272239a1", size = 10248105 },
    { url = "https://files.pythonhosted.org/packages/e0/47/c44036e70c6cc11e6ee24399c2a1e1f1e99be5152bd7dff0190e4b325b76/ruff-0.11.6-py3-none-macosx_10_12_x86_64.whl", hash = "sha256:9bc583628e1096148011a5d51ff3c836f51899e61112e03e5f2b1573a9b726de", size = 11001494 },
    { url = "https://files.pythonhosted.org/packages/ed/5b/170444061650202d84d316e8f112de02d092bff71fafe060d3542f5bc5df/ruff-0.11.6-py3-none-macosx_11_0_arm64.whl", hash = "sha256:f2959049faeb5ba5e3b378709e9d1bf0cab06528b306b9dd6ebd2a312127964a", size = 10352151 },
    { url = "https://files.pythonhosted.org/packages/ff/91/f02839fb3787c678e112c8865f2c3e87cfe1744dcc96ff9fc56cfb97dda2/ruff-0.11.6-py3-none-manylinux_2_17_aarch64.manylinux2014_aarch64.whl", hash = "sha256:63c5d4e30d9d0de7fedbfb3e9e20d134b73a30c1e74b596f40f0629d5c28a193", size = 10541951 },
    { url = "https://files.pythonhosted.org/packages/9e/f3/c09933306096ff7a08abede3cc2534d6fcf5529ccd26504c16bf363989b5/ruff-0.11.6-py3-none-manylinux_2_17_armv7l.manylinux2014_armv7l.whl", hash = "sha256:26a4b9a4e1439f7d0a091c6763a100cef8fbdc10d68593df6f3cfa5abdd9246e", size = 10079195 },
    { url = "https://files.pythonhosted.org/packages/e0/0d/a87f8933fccbc0d8c653cfbf44bedda69c9582ba09210a309c066794e2ee/ruff-0.11.6-py3-none-manylinux_2_17_i686.manylinux2014_i686.whl", hash = "sha256:b5edf270223dd622218256569636dc3e708c2cb989242262fe378609eccf1308", size = 11698918 },
    { url = "https://files.pythonhosted.org/packages/52/7d/8eac0bd083ea8a0b55b7e4628428203441ca68cd55e0b67c135a4bc6e309/ruff-0.11.6-py3-none-manylinux_2_17_ppc64.manylinux2014_ppc64.whl", hash = "sha256:f55844e818206a9dd31ff27f91385afb538067e2dc0beb05f82c293ab84f7d55", size = 12319426 },
    { url = "https://files.pythonhosted.org/packages/c2/dc/d0c17d875662d0c86fadcf4ca014ab2001f867621b793d5d7eef01b9dcce/ruff-0.11.6-py3-none-manylinux_2_17_ppc64le.manylinux2014_ppc64le.whl", hash = "sha256:1d8f782286c5ff562e4e00344f954b9320026d8e3fae2ba9e6948443fafd9ffc", size = 11791012 },
    { url = "https://files.pythonhosted.org/packages/f9/f3/81a1aea17f1065449a72509fc7ccc3659cf93148b136ff2a8291c4bc3ef1/ruff-0.11.6-py3-none-manylinux_2_17_s390x.manylinux2014_s390x.whl", hash = "sha256:01c63ba219514271cee955cd0adc26a4083df1956d57847978383b0e50ffd7d2", size = 13949947 },
    { url = "https://files.pythonhosted.org/packages/61/9f/a3e34de425a668284e7024ee6fd41f452f6fa9d817f1f3495b46e5e3a407/ruff-0.11.6-py3-none-manylinux_2_17_x86_64.manylinux2014_x86_64.whl", hash = "sha256:15adac20ef2ca296dd3d8e2bedc6202ea6de81c091a74661c3666e5c4c223ff6", size = 11471753 },
    { url = "https://files.pythonhosted.org/packages/df/c5/4a57a86d12542c0f6e2744f262257b2aa5a3783098ec14e40f3e4b3a354a/ruff-0.11.6-py3-none-musllinux_1_2_aarch64.whl", hash = "sha256:4dd6b09e98144ad7aec026f5588e493c65057d1b387dd937d7787baa531d9bc2", size = 10417121 },
    { url = "https://files.pythonhosted.org/packages/58/3f/a3b4346dff07ef5b862e2ba06d98fcbf71f66f04cf01d375e871382b5e4b/ruff-0.11.6-py3-none-musllinux_1_2_armv7l.whl", hash = "sha256:45b2e1d6c0eed89c248d024ea95074d0e09988d8e7b1dad8d3ab9a67017a5b03", size = 10073829 },
    { url = "https://files.pythonhosted.org/packages/93/cc/7ed02e0b86a649216b845b3ac66ed55d8aa86f5898c5f1691797f408fcb9/ruff-0.11.6-py3-none-musllinux_1_2_i686.whl", hash = "sha256:bd40de4115b2ec4850302f1a1d8067f42e70b4990b68838ccb9ccd9f110c5e8b", size = 11076108 },
    { url = "https://files.pythonhosted.org/packages/39/5e/5b09840fef0eff1a6fa1dea6296c07d09c17cb6fb94ed5593aa591b50460/ruff-0.11.6-py3-none-musllinux_1_2_x86_64.whl", hash = "sha256:77cda2dfbac1ab73aef5e514c4cbfc4ec1fbef4b84a44c736cc26f61b3814cd9", size = 11512366 },
    { url = "https://files.pythonhosted.org/packages/6f/4c/1cd5a84a412d3626335ae69f5f9de2bb554eea0faf46deb1f0cb48534042/ruff-0.11.6-py3-none-win32.whl", hash = "sha256:5151a871554be3036cd6e51d0ec6eef56334d74dfe1702de717a995ee3d5b287", size = 10485900 },
    { url = "https://files.pythonhosted.org/packages/42/46/8997872bc44d43df986491c18d4418f1caff03bc47b7f381261d62c23442/ruff-0.11.6-py3-none-win_amd64.whl", hash = "sha256:cce85721d09c51f3b782c331b0abd07e9d7d5f775840379c640606d3159cae0e", size = 11558592 },
    { url = "https://files.pythonhosted.org/packages/d7/6a/65fecd51a9ca19e1477c3879a7fda24f8904174d1275b419422ac00f6eee/ruff-0.11.6-py3-none-win_arm64.whl", hash = "sha256:3567ba0d07fb170b1b48d944715e3294b77f5b7679e8ba258199a250383ccb79", size = 10682766 },
]

[[package]]
name = "safetensors"
version = "0.5.3"
source = { registry = "https://pypi.org/simple" }
sdist = { url = "https://files.pythonhosted.org/packages/71/7e/2d5d6ee7b40c0682315367ec7475693d110f512922d582fef1bd4a63adc3/safetensors-0.5.3.tar.gz", hash = "sha256:b6b0d6ecacec39a4fdd99cc19f4576f5219ce858e6fd8dbe7609df0b8dc56965", size = 67210 }
wheels = [
    { url = "https://files.pythonhosted.org/packages/18/ae/88f6c49dbd0cc4da0e08610019a3c78a7d390879a919411a410a1876d03a/safetensors-0.5.3-cp38-abi3-macosx_10_12_x86_64.whl", hash = "sha256:bd20eb133db8ed15b40110b7c00c6df51655a2998132193de2f75f72d99c7073", size = 436917 },
    { url = "https://files.pythonhosted.org/packages/b8/3b/11f1b4a2f5d2ab7da34ecc062b0bc301f2be024d110a6466726bec8c055c/safetensors-0.5.3-cp38-abi3-macosx_11_0_arm64.whl", hash = "sha256:21d01c14ff6c415c485616b8b0bf961c46b3b343ca59110d38d744e577f9cce7", size = 418419 },
    { url = "https://files.pythonhosted.org/packages/5d/9a/add3e6fef267658075c5a41573c26d42d80c935cdc992384dfae435feaef/safetensors-0.5.3-cp38-abi3-manylinux_2_17_aarch64.manylinux2014_aarch64.whl", hash = "sha256:11bce6164887cd491ca75c2326a113ba934be596e22b28b1742ce27b1d076467", size = 459493 },
    { url = "https://files.pythonhosted.org/packages/df/5c/bf2cae92222513cc23b3ff85c4a1bb2811a2c3583ac0f8e8d502751de934/safetensors-0.5.3-cp38-abi3-manylinux_2_17_armv7l.manylinux2014_armv7l.whl", hash = "sha256:4a243be3590bc3301c821da7a18d87224ef35cbd3e5f5727e4e0728b8172411e", size = 472400 },
    { url = "https://files.pythonhosted.org/packages/58/11/7456afb740bd45782d0f4c8e8e1bb9e572f1bf82899fb6ace58af47b4282/safetensors-0.5.3-cp38-abi3-manylinux_2_17_ppc64le.manylinux2014_ppc64le.whl", hash = "sha256:8bd84b12b1670a6f8e50f01e28156422a2bc07fb16fc4e98bded13039d688a0d", size = 522891 },
    { url = "https://files.pythonhosted.org/packages/57/3d/fe73a9d2ace487e7285f6e157afee2383bd1ddb911b7cb44a55cf812eae3/safetensors-0.5.3-cp38-abi3-manylinux_2_17_s390x.manylinux2014_s390x.whl", hash = "sha256:391ac8cab7c829452175f871fcaf414aa1e292b5448bd02620f675a7f3e7abb9", size = 537694 },
    { url = "https://files.pythonhosted.org/packages/a6/f8/dae3421624fcc87a89d42e1898a798bc7ff72c61f38973a65d60df8f124c/safetensors-0.5.3-cp38-abi3-manylinux_2_17_x86_64.manylinux2014_x86_64.whl", hash = "sha256:cead1fa41fc54b1e61089fa57452e8834f798cb1dc7a09ba3524f1eb08e0317a", size = 471642 },
    { url = "https://files.pythonhosted.org/packages/ce/20/1fbe16f9b815f6c5a672f5b760951e20e17e43f67f231428f871909a37f6/safetensors-0.5.3-cp38-abi3-manylinux_2_5_i686.manylinux1_i686.whl", hash = "sha256:1077f3e94182d72618357b04b5ced540ceb71c8a813d3319f1aba448e68a770d", size = 502241 },
    { url = "https://files.pythonhosted.org/packages/5f/18/8e108846b506487aa4629fe4116b27db65c3dde922de2c8e0cc1133f3f29/safetensors-0.5.3-cp38-abi3-musllinux_1_2_aarch64.whl", hash = "sha256:799021e78287bac619c7b3f3606730a22da4cda27759ddf55d37c8db7511c74b", size = 638001 },
    { url = "https://files.pythonhosted.org/packages/82/5a/c116111d8291af6c8c8a8b40628fe833b9db97d8141c2a82359d14d9e078/safetensors-0.5.3-cp38-abi3-musllinux_1_2_armv7l.whl", hash = "sha256:df26da01aaac504334644e1b7642fa000bfec820e7cef83aeac4e355e03195ff", size = 734013 },
    { url = "https://files.pythonhosted.org/packages/7d/ff/41fcc4d3b7de837963622e8610d998710705bbde9a8a17221d85e5d0baad/safetensors-0.5.3-cp38-abi3-musllinux_1_2_i686.whl", hash = "sha256:32c3ef2d7af8b9f52ff685ed0bc43913cdcde135089ae322ee576de93eae5135", size = 670687 },
    { url = "https://files.pythonhosted.org/packages/40/ad/2b113098e69c985a3d8fbda4b902778eae4a35b7d5188859b4a63d30c161/safetensors-0.5.3-cp38-abi3-musllinux_1_2_x86_64.whl", hash = "sha256:37f1521be045e56fc2b54c606d4455573e717b2d887c579ee1dbba5f868ece04", size = 643147 },
    { url = "https://files.pythonhosted.org/packages/0a/0c/95aeb51d4246bd9a3242d3d8349c1112b4ee7611a4b40f0c5c93b05f001d/safetensors-0.5.3-cp38-abi3-win32.whl", hash = "sha256:cfc0ec0846dcf6763b0ed3d1846ff36008c6e7290683b61616c4b040f6a54ace", size = 296677 },
    { url = "https://files.pythonhosted.org/packages/69/e2/b011c38e5394c4c18fb5500778a55ec43ad6106126e74723ffaee246f56e/safetensors-0.5.3-cp38-abi3-win_amd64.whl", hash = "sha256:836cbbc320b47e80acd40e44c8682db0e8ad7123209f69b093def21ec7cafd11", size = 308878 },
]

[[package]]
name = "scikit-learn"
version = "1.6.1"
source = { registry = "https://pypi.org/simple" }
dependencies = [
    { name = "joblib" },
    { name = "numpy" },
    { name = "scipy" },
    { name = "threadpoolctl" },
]
sdist = { url = "https://files.pythonhosted.org/packages/9e/a5/4ae3b3a0755f7b35a280ac90b28817d1f380318973cff14075ab41ef50d9/scikit_learn-1.6.1.tar.gz", hash = "sha256:b4fc2525eca2c69a59260f583c56a7557c6ccdf8deafdba6e060f94c1c59738e", size = 7068312 }
wheels = [
    { url = "https://files.pythonhosted.org/packages/0a/18/c797c9b8c10380d05616db3bfb48e2a3358c767affd0857d56c2eb501caa/scikit_learn-1.6.1-cp312-cp312-macosx_10_13_x86_64.whl", hash = "sha256:926f207c804104677af4857b2c609940b743d04c4c35ce0ddc8ff4f053cddc1b", size = 12104516 },
    { url = "https://files.pythonhosted.org/packages/c4/b7/2e35f8e289ab70108f8cbb2e7a2208f0575dc704749721286519dcf35f6f/scikit_learn-1.6.1-cp312-cp312-macosx_12_0_arm64.whl", hash = "sha256:2c2cae262064e6a9b77eee1c8e768fc46aa0b8338c6a8297b9b6759720ec0ff2", size = 11167837 },
    { url = "https://files.pythonhosted.org/packages/a4/f6/ff7beaeb644bcad72bcfd5a03ff36d32ee4e53a8b29a639f11bcb65d06cd/scikit_learn-1.6.1-cp312-cp312-manylinux_2_17_aarch64.manylinux2014_aarch64.whl", hash = "sha256:1061b7c028a8663fb9a1a1baf9317b64a257fcb036dae5c8752b2abef31d136f", size = 12253728 },
    { url = "https://files.pythonhosted.org/packages/29/7a/8bce8968883e9465de20be15542f4c7e221952441727c4dad24d534c6d99/scikit_learn-1.6.1-cp312-cp312-manylinux_2_17_x86_64.manylinux2014_x86_64.whl", hash = "sha256:2e69fab4ebfc9c9b580a7a80111b43d214ab06250f8a7ef590a4edf72464dd86", size = 13147700 },
    { url = "https://files.pythonhosted.org/packages/62/27/585859e72e117fe861c2079bcba35591a84f801e21bc1ab85bce6ce60305/scikit_learn-1.6.1-cp312-cp312-win_amd64.whl", hash = "sha256:70b1d7e85b1c96383f872a519b3375f92f14731e279a7b4c6cfd650cf5dffc52", size = 11110613 },
    { url = "https://files.pythonhosted.org/packages/2e/59/8eb1872ca87009bdcdb7f3cdc679ad557b992c12f4b61f9250659e592c63/scikit_learn-1.6.1-cp313-cp313-macosx_10_13_x86_64.whl", hash = "sha256:2ffa1e9e25b3d93990e74a4be2c2fc61ee5af85811562f1288d5d055880c4322", size = 12010001 },
    { url = "https://files.pythonhosted.org/packages/9d/05/f2fc4effc5b32e525408524c982c468c29d22f828834f0625c5ef3d601be/scikit_learn-1.6.1-cp313-cp313-macosx_12_0_arm64.whl", hash = "sha256:dc5cf3d68c5a20ad6d571584c0750ec641cc46aeef1c1507be51300e6003a7e1", size = 11096360 },
    { url = "https://files.pythonhosted.org/packages/c8/e4/4195d52cf4f113573fb8ebc44ed5a81bd511a92c0228889125fac2f4c3d1/scikit_learn-1.6.1-cp313-cp313-manylinux_2_17_aarch64.manylinux2014_aarch64.whl", hash = "sha256:c06beb2e839ecc641366000ca84f3cf6fa9faa1777e29cf0c04be6e4d096a348", size = 12209004 },
    { url = "https://files.pythonhosted.org/packages/94/be/47e16cdd1e7fcf97d95b3cb08bde1abb13e627861af427a3651fcb80b517/scikit_learn-1.6.1-cp313-cp313-manylinux_2_17_x86_64.manylinux2014_x86_64.whl", hash = "sha256:e8ca8cb270fee8f1f76fa9bfd5c3507d60c6438bbee5687f81042e2bb98e5a97", size = 13171776 },
    { url = "https://files.pythonhosted.org/packages/34/b0/ca92b90859070a1487827dbc672f998da95ce83edce1270fc23f96f1f61a/scikit_learn-1.6.1-cp313-cp313-win_amd64.whl", hash = "sha256:7a1c43c8ec9fde528d664d947dc4c0789be4077a3647f232869f41d9bf50e0fb", size = 11071865 },
    { url = "https://files.pythonhosted.org/packages/12/ae/993b0fb24a356e71e9a894e42b8a9eec528d4c70217353a1cd7a48bc25d4/scikit_learn-1.6.1-cp313-cp313t-macosx_10_13_x86_64.whl", hash = "sha256:a17c1dea1d56dcda2fac315712f3651a1fea86565b64b48fa1bc090249cbf236", size = 11955804 },
    { url = "https://files.pythonhosted.org/packages/d6/54/32fa2ee591af44507eac86406fa6bba968d1eb22831494470d0a2e4a1eb1/scikit_learn-1.6.1-cp313-cp313t-macosx_12_0_arm64.whl", hash = "sha256:6a7aa5f9908f0f28f4edaa6963c0a6183f1911e63a69aa03782f0d924c830a35", size = 11100530 },
    { url = "https://files.pythonhosted.org/packages/3f/58/55856da1adec655bdce77b502e94a267bf40a8c0b89f8622837f89503b5a/scikit_learn-1.6.1-cp313-cp313t-manylinux_2_17_x86_64.manylinux2014_x86_64.whl", hash = "sha256:0650e730afb87402baa88afbf31c07b84c98272622aaba002559b614600ca691", size = 12433852 },
    { url = "https://files.pythonhosted.org/packages/ff/4f/c83853af13901a574f8f13b645467285a48940f185b690936bb700a50863/scikit_learn-1.6.1-cp313-cp313t-win_amd64.whl", hash = "sha256:3f59fe08dc03ea158605170eb52b22a105f238a5d512c4470ddeca71feae8e5f", size = 11337256 },
]

[[package]]
name = "scipy"
version = "1.15.2"
source = { registry = "https://pypi.org/simple" }
dependencies = [
    { name = "numpy" },
]
sdist = { url = "https://files.pythonhosted.org/packages/b7/b9/31ba9cd990e626574baf93fbc1ac61cf9ed54faafd04c479117517661637/scipy-1.15.2.tar.gz", hash = "sha256:cd58a314d92838f7e6f755c8a2167ead4f27e1fd5c1251fd54289569ef3495ec", size = 59417316 }
wheels = [
    { url = "https://files.pythonhosted.org/packages/4b/5d/3c78815cbab499610f26b5bae6aed33e227225a9fa5290008a733a64f6fc/scipy-1.15.2-cp312-cp312-macosx_10_13_x86_64.whl", hash = "sha256:c4697a10da8f8765bb7c83e24a470da5797e37041edfd77fd95ba3811a47c4fd", size = 38756184 },
    { url = "https://files.pythonhosted.org/packages/37/20/3d04eb066b471b6e171827548b9ddb3c21c6bbea72a4d84fc5989933910b/scipy-1.15.2-cp312-cp312-macosx_12_0_arm64.whl", hash = "sha256:869269b767d5ee7ea6991ed7e22b3ca1f22de73ab9a49c44bad338b725603301", size = 30163558 },
    { url = "https://files.pythonhosted.org/packages/a4/98/e5c964526c929ef1f795d4c343b2ff98634ad2051bd2bbadfef9e772e413/scipy-1.15.2-cp312-cp312-macosx_14_0_arm64.whl", hash = "sha256:bad78d580270a4d32470563ea86c6590b465cb98f83d760ff5b0990cb5518a93", size = 22437211 },
    { url = "https://files.pythonhosted.org/packages/1d/cd/1dc7371e29195ecbf5222f9afeedb210e0a75057d8afbd942aa6cf8c8eca/scipy-1.15.2-cp312-cp312-macosx_14_0_x86_64.whl", hash = "sha256:b09ae80010f52efddb15551025f9016c910296cf70adbf03ce2a8704f3a5ad20", size = 25232260 },
    { url = "https://files.pythonhosted.org/packages/f0/24/1a181a9e5050090e0b5138c5f496fee33293c342b788d02586bc410c6477/scipy-1.15.2-cp312-cp312-manylinux_2_17_aarch64.manylinux2014_aarch64.whl", hash = "sha256:5a6fd6eac1ce74a9f77a7fc724080d507c5812d61e72bd5e4c489b042455865e", size = 35198095 },
    { url = "https://files.pythonhosted.org/packages/c0/53/eaada1a414c026673eb983f8b4a55fe5eb172725d33d62c1b21f63ff6ca4/scipy-1.15.2-cp312-cp312-manylinux_2_17_x86_64.manylinux2014_x86_64.whl", hash = "sha256:2b871df1fe1a3ba85d90e22742b93584f8d2b8e6124f8372ab15c71b73e428b8", size = 37297371 },
    { url = "https://files.pythonhosted.org/packages/e9/06/0449b744892ed22b7e7b9a1994a866e64895363572677a316a9042af1fe5/scipy-1.15.2-cp312-cp312-musllinux_1_2_aarch64.whl", hash = "sha256:03205d57a28e18dfd39f0377d5002725bf1f19a46f444108c29bdb246b6c8a11", size = 36872390 },
    { url = "https://files.pythonhosted.org/packages/6a/6f/a8ac3cfd9505ec695c1bc35edc034d13afbd2fc1882a7c6b473e280397bb/scipy-1.15.2-cp312-cp312-musllinux_1_2_x86_64.whl", hash = "sha256:601881dfb761311045b03114c5fe718a12634e5608c3b403737ae463c9885d53", size = 39700276 },
    { url = "https://files.pythonhosted.org/packages/f5/6f/e6e5aff77ea2a48dd96808bb51d7450875af154ee7cbe72188afb0b37929/scipy-1.15.2-cp312-cp312-win_amd64.whl", hash = "sha256:e7c68b6a43259ba0aab737237876e5c2c549a031ddb7abc28c7b47f22e202ded", size = 40942317 },
    { url = "https://files.pythonhosted.org/packages/53/40/09319f6e0f276ea2754196185f95cd191cb852288440ce035d5c3a931ea2/scipy-1.15.2-cp313-cp313-macosx_10_13_x86_64.whl", hash = "sha256:01edfac9f0798ad6b46d9c4c9ca0e0ad23dbf0b1eb70e96adb9fa7f525eff0bf", size = 38717587 },
    { url = "https://files.pythonhosted.org/packages/fe/c3/2854f40ecd19585d65afaef601e5e1f8dbf6758b2f95b5ea93d38655a2c6/scipy-1.15.2-cp313-cp313-macosx_12_0_arm64.whl", hash = "sha256:08b57a9336b8e79b305a143c3655cc5bdbe6d5ece3378578888d2afbb51c4e37", size = 30100266 },
    { url = "https://files.pythonhosted.org/packages/dd/b1/f9fe6e3c828cb5930b5fe74cb479de5f3d66d682fa8adb77249acaf545b8/scipy-1.15.2-cp313-cp313-macosx_14_0_arm64.whl", hash = "sha256:54c462098484e7466362a9f1672d20888f724911a74c22ae35b61f9c5919183d", size = 22373768 },
    { url = "https://files.pythonhosted.org/packages/15/9d/a60db8c795700414c3f681908a2b911e031e024d93214f2d23c6dae174ab/scipy-1.15.2-cp313-cp313-macosx_14_0_x86_64.whl", hash = "sha256:cf72ff559a53a6a6d77bd8eefd12a17995ffa44ad86c77a5df96f533d4e6c6bb", size = 25154719 },
    { url = "https://files.pythonhosted.org/packages/37/3b/9bda92a85cd93f19f9ed90ade84aa1e51657e29988317fabdd44544f1dd4/scipy-1.15.2-cp313-cp313-manylinux_2_17_aarch64.manylinux2014_aarch64.whl", hash = "sha256:9de9d1416b3d9e7df9923ab23cd2fe714244af10b763975bea9e4f2e81cebd27", size = 35163195 },
    { url = "https://files.pythonhosted.org/packages/03/5a/fc34bf1aa14dc7c0e701691fa8685f3faec80e57d816615e3625f28feb43/scipy-1.15.2-cp313-cp313-manylinux_2_17_x86_64.manylinux2014_x86_64.whl", hash = "sha256:fb530e4794fc8ea76a4a21ccb67dea33e5e0e60f07fc38a49e821e1eae3b71a0", size = 37255404 },
    { url = "https://files.pythonhosted.org/packages/4a/71/472eac45440cee134c8a180dbe4c01b3ec247e0338b7c759e6cd71f199a7/scipy-1.15.2-cp313-cp313-musllinux_1_2_aarch64.whl", hash = "sha256:5ea7ed46d437fc52350b028b1d44e002646e28f3e8ddc714011aaf87330f2f32", size = 36860011 },
    { url = "https://files.pythonhosted.org/packages/01/b3/21f890f4f42daf20e4d3aaa18182dddb9192771cd47445aaae2e318f6738/scipy-1.15.2-cp313-cp313-musllinux_1_2_x86_64.whl", hash = "sha256:11e7ad32cf184b74380f43d3c0a706f49358b904fa7d5345f16ddf993609184d", size = 39657406 },
    { url = "https://files.pythonhosted.org/packages/0d/76/77cf2ac1f2a9cc00c073d49e1e16244e389dd88e2490c91d84e1e3e4d126/scipy-1.15.2-cp313-cp313-win_amd64.whl", hash = "sha256:a5080a79dfb9b78b768cebf3c9dcbc7b665c5875793569f48bf0e2b1d7f68f6f", size = 40961243 },
    { url = "https://files.pythonhosted.org/packages/4c/4b/a57f8ddcf48e129e6054fa9899a2a86d1fc6b07a0e15c7eebff7ca94533f/scipy-1.15.2-cp313-cp313t-macosx_10_13_x86_64.whl", hash = "sha256:447ce30cee6a9d5d1379087c9e474628dab3db4a67484be1b7dc3196bfb2fac9", size = 38870286 },
    { url = "https://files.pythonhosted.org/packages/0c/43/c304d69a56c91ad5f188c0714f6a97b9c1fed93128c691148621274a3a68/scipy-1.15.2-cp313-cp313t-macosx_12_0_arm64.whl", hash = "sha256:c90ebe8aaa4397eaefa8455a8182b164a6cc1d59ad53f79943f266d99f68687f", size = 30141634 },
    { url = "https://files.pythonhosted.org/packages/44/1a/6c21b45d2548eb73be9b9bff421aaaa7e85e22c1f9b3bc44b23485dfce0a/scipy-1.15.2-cp313-cp313t-macosx_14_0_arm64.whl", hash = "sha256:def751dd08243934c884a3221156d63e15234a3155cf25978b0a668409d45eb6", size = 22415179 },
    { url = "https://files.pythonhosted.org/packages/74/4b/aefac4bba80ef815b64f55da06f62f92be5d03b467f2ce3668071799429a/scipy-1.15.2-cp313-cp313t-macosx_14_0_x86_64.whl", hash = "sha256:302093e7dfb120e55515936cb55618ee0b895f8bcaf18ff81eca086c17bd80af", size = 25126412 },
    { url = "https://files.pythonhosted.org/packages/b1/53/1cbb148e6e8f1660aacd9f0a9dfa2b05e9ff1cb54b4386fe868477972ac2/scipy-1.15.2-cp313-cp313t-manylinux_2_17_aarch64.manylinux2014_aarch64.whl", hash = "sha256:7cd5b77413e1855351cdde594eca99c1f4a588c2d63711388b6a1f1c01f62274", size = 34952867 },
    { url = "https://files.pythonhosted.org/packages/2c/23/e0eb7f31a9c13cf2dca083828b97992dd22f8184c6ce4fec5deec0c81fcf/scipy-1.15.2-cp313-cp313t-manylinux_2_17_x86_64.manylinux2014_x86_64.whl", hash = "sha256:6d0194c37037707b2afa7a2f2a924cf7bac3dc292d51b6a925e5fcb89bc5c776", size = 36890009 },
    { url = "https://files.pythonhosted.org/packages/03/f3/e699e19cabe96bbac5189c04aaa970718f0105cff03d458dc5e2b6bd1e8c/scipy-1.15.2-cp313-cp313t-musllinux_1_2_aarch64.whl", hash = "sha256:bae43364d600fdc3ac327db99659dcb79e6e7ecd279a75fe1266669d9a652828", size = 36545159 },
    { url = "https://files.pythonhosted.org/packages/af/f5/ab3838e56fe5cc22383d6fcf2336e48c8fe33e944b9037fbf6cbdf5a11f8/scipy-1.15.2-cp313-cp313t-musllinux_1_2_x86_64.whl", hash = "sha256:f031846580d9acccd0044efd1a90e6f4df3a6e12b4b6bd694a7bc03a89892b28", size = 39136566 },
    { url = "https://files.pythonhosted.org/packages/0a/c8/b3f566db71461cabd4b2d5b39bcc24a7e1c119535c8361f81426be39bb47/scipy-1.15.2-cp313-cp313t-win_amd64.whl", hash = "sha256:fe8a9eb875d430d81755472c5ba75e84acc980e4a8f6204d402849234d3017db", size = 40477705 },
]

[[package]]
name = "send2trash"
version = "1.8.3"
source = { registry = "https://pypi.org/simple" }
sdist = { url = "https://files.pythonhosted.org/packages/fd/3a/aec9b02217bb79b87bbc1a21bc6abc51e3d5dcf65c30487ac96c0908c722/Send2Trash-1.8.3.tar.gz", hash = "sha256:b18e7a3966d99871aefeb00cfbcfdced55ce4871194810fc71f4aa484b953abf", size = 17394 }
wheels = [
    { url = "https://files.pythonhosted.org/packages/40/b0/4562db6223154aa4e22f939003cb92514c79f3d4dccca3444253fd17f902/Send2Trash-1.8.3-py3-none-any.whl", hash = "sha256:0c31227e0bd08961c7665474a3d1ef7193929fedda4233843689baa056be46c9", size = 18072 },
]

[[package]]
name = "sentence-transformers"
version = "4.1.0"
source = { registry = "https://pypi.org/simple" }
dependencies = [
    { name = "huggingface-hub" },
    { name = "pillow" },
    { name = "scikit-learn" },
    { name = "scipy" },
    { name = "torch" },
    { name = "tqdm" },
    { name = "transformers" },
    { name = "typing-extensions" },
]
sdist = { url = "https://files.pythonhosted.org/packages/73/84/b30d1b29ff58cfdff423e36a50efd622c8e31d7039b1a0d5e72066620da1/sentence_transformers-4.1.0.tar.gz", hash = "sha256:f125ffd1c727533e0eca5d4567de72f84728de8f7482834de442fd90c2c3d50b", size = 272420 }
wheels = [
    { url = "https://files.pythonhosted.org/packages/45/2d/1151b371f28caae565ad384fdc38198f1165571870217aedda230b9d7497/sentence_transformers-4.1.0-py3-none-any.whl", hash = "sha256:382a7f6be1244a100ce40495fb7523dbe8d71b3c10b299f81e6b735092b3b8ca", size = 345695 },
]

[[package]]
name = "setuptools"
version = "79.0.1"
source = { registry = "https://pypi.org/simple" }
sdist = { url = "https://files.pythonhosted.org/packages/bb/71/b6365e6325b3290e14957b2c3a804a529968c77a049b2ed40c095f749707/setuptools-79.0.1.tar.gz", hash = "sha256:128ce7b8f33c3079fd1b067ecbb4051a66e8526e7b65f6cec075dfc650ddfa88", size = 1367909 }
wheels = [
    { url = "https://files.pythonhosted.org/packages/0d/6d/b4752b044bf94cb802d88a888dc7d288baaf77d7910b7dedda74b5ceea0c/setuptools-79.0.1-py3-none-any.whl", hash = "sha256:e147c0549f27767ba362f9da434eab9c5dc0045d5304feb602a0af001089fc51", size = 1256281 },
]

[[package]]
name = "shellingham"
version = "1.5.4"
source = { registry = "https://pypi.org/simple" }
sdist = { url = "https://files.pythonhosted.org/packages/58/15/8b3609fd3830ef7b27b655beb4b4e9c62313a4e8da8c676e142cc210d58e/shellingham-1.5.4.tar.gz", hash = "sha256:8dbca0739d487e5bd35ab3ca4b36e11c4078f3a234bfce294b0a0291363404de", size = 10310 }
wheels = [
    { url = "https://files.pythonhosted.org/packages/e0/f9/0595336914c5619e5f28a1fb793285925a8cd4b432c9da0a987836c7f822/shellingham-1.5.4-py2.py3-none-any.whl", hash = "sha256:7ecfff8f2fd72616f7481040475a65b2bf8af90a56c89140852d1120324e8686", size = 9755 },
]

[[package]]
name = "six"
version = "1.17.0"
source = { registry = "https://pypi.org/simple" }
sdist = { url = "https://files.pythonhosted.org/packages/94/e7/b2c673351809dca68a0e064b6af791aa332cf192da575fd474ed7d6f16a2/six-1.17.0.tar.gz", hash = "sha256:ff70335d468e7eb6ec65b95b99d3a2836546063f63acc5171de367e834932a81", size = 34031 }
wheels = [
    { url = "https://files.pythonhosted.org/packages/b7/ce/149a00dd41f10bc29e5921b496af8b574d8413afcd5e30dfa0ed46c2cc5e/six-1.17.0-py2.py3-none-any.whl", hash = "sha256:4721f391ed90541fddacab5acf947aa0d3dc7d27b2e1e8eda2be8970586c3274", size = 11050 },
]

[[package]]
name = "smmap"
version = "5.0.2"
source = { registry = "https://pypi.org/simple" }
sdist = { url = "https://files.pythonhosted.org/packages/44/cd/a040c4b3119bbe532e5b0732286f805445375489fceaec1f48306068ee3b/smmap-5.0.2.tar.gz", hash = "sha256:26ea65a03958fa0c8a1c7e8c7a58fdc77221b8910f6be2131affade476898ad5", size = 22329 }
wheels = [
    { url = "https://files.pythonhosted.org/packages/04/be/d09147ad1ec7934636ad912901c5fd7667e1c858e19d355237db0d0cd5e4/smmap-5.0.2-py3-none-any.whl", hash = "sha256:b30115f0def7d7531d22a0fb6502488d879e75b260a9db4d0819cfb25403af5e", size = 24303 },
]

[[package]]
name = "sniffio"
version = "1.3.1"
source = { registry = "https://pypi.org/simple" }
sdist = { url = "https://files.pythonhosted.org/packages/a2/87/a6771e1546d97e7e041b6ae58d80074f81b7d5121207425c964ddf5cfdbd/sniffio-1.3.1.tar.gz", hash = "sha256:f4324edc670a0f49750a81b895f35c3adb843cca46f0530f79fc1babb23789dc", size = 20372 }
wheels = [
    { url = "https://files.pythonhosted.org/packages/e9/44/75a9c9421471a6c4805dbf2356f7c181a29c1879239abab1ea2cc8f38b40/sniffio-1.3.1-py3-none-any.whl", hash = "sha256:2f6da418d1f1e0fddd844478f41680e794e6051915791a034ff65e5f100525a2", size = 10235 },
]

[[package]]
name = "soupsieve"
version = "2.7"
source = { registry = "https://pypi.org/simple" }
sdist = { url = "https://files.pythonhosted.org/packages/3f/f4/4a80cd6ef364b2e8b65b15816a843c0980f7a5a2b4dc701fc574952aa19f/soupsieve-2.7.tar.gz", hash = "sha256:ad282f9b6926286d2ead4750552c8a6142bc4c783fd66b0293547c8fe6ae126a", size = 103418 }
wheels = [
    { url = "https://files.pythonhosted.org/packages/e7/9c/0e6afc12c269578be5c0c1c9f4b49a8d32770a080260c333ac04cc1c832d/soupsieve-2.7-py3-none-any.whl", hash = "sha256:6e60cc5c1ffaf1cebcc12e8188320b72071e922c2e897f737cadce79ad5d30c4", size = 36677 },
]

[[package]]
name = "stack-data"
version = "0.6.3"
source = { registry = "https://pypi.org/simple" }
dependencies = [
    { name = "asttokens" },
    { name = "executing" },
    { name = "pure-eval" },
]
sdist = { url = "https://files.pythonhosted.org/packages/28/e3/55dcc2cfbc3ca9c29519eb6884dd1415ecb53b0e934862d3559ddcb7e20b/stack_data-0.6.3.tar.gz", hash = "sha256:836a778de4fec4dcd1dcd89ed8abff8a221f58308462e1c4aa2a3cf30148f0b9", size = 44707 }
wheels = [
    { url = "https://files.pythonhosted.org/packages/f1/7b/ce1eafaf1a76852e2ec9b22edecf1daa58175c090266e9f6c64afcd81d91/stack_data-0.6.3-py3-none-any.whl", hash = "sha256:d5558e0c25a4cb0853cddad3d77da9891a08cb85dd9f9f91b9f8cd66e511e695", size = 24521 },
]

[[package]]
name = "starlette"
version = "0.45.3"
source = { registry = "https://pypi.org/simple" }
dependencies = [
    { name = "anyio" },
]
sdist = { url = "https://files.pythonhosted.org/packages/ff/fb/2984a686808b89a6781526129a4b51266f678b2d2b97ab2d325e56116df8/starlette-0.45.3.tar.gz", hash = "sha256:2cbcba2a75806f8a41c722141486f37c28e30a0921c5f6fe4346cb0dcee1302f", size = 2574076 }
wheels = [
    { url = "https://files.pythonhosted.org/packages/d9/61/f2b52e107b1fc8944b33ef56bf6ac4ebbe16d91b94d2b87ce013bf63fb84/starlette-0.45.3-py3-none-any.whl", hash = "sha256:dfb6d332576f136ec740296c7e8bb8c8a7125044e7c6da30744718880cdd059d", size = 71507 },
]

[[package]]
name = "streamlit"
version = "1.44.1"
source = { registry = "https://pypi.org/simple" }
dependencies = [
    { name = "altair" },
    { name = "blinker" },
    { name = "cachetools" },
    { name = "click" },
    { name = "gitpython" },
    { name = "numpy" },
    { name = "packaging" },
    { name = "pandas" },
    { name = "pillow" },
    { name = "protobuf" },
    { name = "pyarrow" },
    { name = "pydeck" },
    { name = "requests" },
    { name = "tenacity" },
    { name = "toml" },
    { name = "tornado" },
    { name = "typing-extensions" },
    { name = "watchdog", marker = "sys_platform != 'darwin'" },
]
sdist = { url = "https://files.pythonhosted.org/packages/3e/c0/7286284567e5045f0c587c426d0c41aee5d10c0a2e360e627a83037e9f0c/streamlit-1.44.1.tar.gz", hash = "sha256:c6914ed6d5b76870b461510476806db370f36425ae0e6654d227c988288198d3", size = 9423685 }
wheels = [
    { url = "https://files.pythonhosted.org/packages/eb/17/fc425e1d4d86e31b2aaf0812a2ef2163763a0670d671720c7c36e8679323/streamlit-1.44.1-py3-none-any.whl", hash = "sha256:9fe355f58b11f4eb71e74f115ce1f38c4c9eaff2733e6bcffb510ac1298a5990", size = 9812242 },
]

[[package]]
name = "sympy"
version = "1.13.3"
source = { registry = "https://pypi.org/simple" }
dependencies = [
    { name = "mpmath" },
]
sdist = { url = "https://files.pythonhosted.org/packages/11/8a/5a7fd6284fa8caac23a26c9ddf9c30485a48169344b4bd3b0f02fef1890f/sympy-1.13.3.tar.gz", hash = "sha256:b27fd2c6530e0ab39e275fc9b683895367e51d5da91baa8d3d64db2565fec4d9", size = 7533196 }
wheels = [
    { url = "https://files.pythonhosted.org/packages/99/ff/c87e0622b1dadea79d2fb0b25ade9ed98954c9033722eb707053d310d4f3/sympy-1.13.3-py3-none-any.whl", hash = "sha256:54612cf55a62755ee71824ce692986f23c88ffa77207b30c1368eda4a7060f73", size = 6189483 },
]

[[package]]
name = "tenacity"
version = "9.1.2"
source = { registry = "https://pypi.org/simple" }
sdist = { url = "https://files.pythonhosted.org/packages/0a/d4/2b0cd0fe285e14b36db076e78c93766ff1d529d70408bd1d2a5a84f1d929/tenacity-9.1.2.tar.gz", hash = "sha256:1169d376c297e7de388d18b4481760d478b0e99a777cad3a9c86e556f4b697cb", size = 48036 }
wheels = [
    { url = "https://files.pythonhosted.org/packages/e5/30/643397144bfbfec6f6ef821f36f33e57d35946c44a2352d3c9f0ae847619/tenacity-9.1.2-py3-none-any.whl", hash = "sha256:f77bf36710d8b73a50b2dd155c97b870017ad21afe6ab300326b0371b3b05138", size = 28248 },
]

[[package]]
name = "terminado"
version = "0.18.1"
source = { registry = "https://pypi.org/simple" }
dependencies = [
    { name = "ptyprocess", marker = "os_name != 'nt'" },
    { name = "pywinpty", marker = "os_name == 'nt'" },
    { name = "tornado" },
]
sdist = { url = "https://files.pythonhosted.org/packages/8a/11/965c6fd8e5cc254f1fe142d547387da17a8ebfd75a3455f637c663fb38a0/terminado-0.18.1.tar.gz", hash = "sha256:de09f2c4b85de4765f7714688fff57d3e75bad1f909b589fde880460c753fd2e", size = 32701 }
wheels = [
    { url = "https://files.pythonhosted.org/packages/6a/9e/2064975477fdc887e47ad42157e214526dcad8f317a948dee17e1659a62f/terminado-0.18.1-py3-none-any.whl", hash = "sha256:a4468e1b37bb318f8a86514f65814e1afc977cf29b3992a4500d9dd305dcceb0", size = 14154 },
]

[[package]]
name = "text-embedding-visualization-dashboard"
version = "0.1.0"
source = { editable = "." }
dependencies = [
    { name = "chromadb" },
<<<<<<< HEAD
    { name = "pacmap" },
    { name = "plotly" },
=======
    { name = "pandas" },
>>>>>>> b4ee670a
    { name = "pydantic" },
    { name = "scikit-learn" },
    { name = "sentence-transformers" },
<<<<<<< HEAD
    { name = "streamlit" },
    { name = "trimap" },
    { name = "umap-learn" },
=======
    { name = "torch" },
    { name = "tqdm" },
>>>>>>> b4ee670a
]

[package.dev-dependencies]
dev = [
    { name = "notebook" },
    { name = "pre-commit" },
    { name = "pytest" },
    { name = "pytest-dotenv" },
    { name = "ruff" },
]

[package.metadata]
requires-dist = [
    { name = "chromadb", specifier = ">=1.0.6" },
<<<<<<< HEAD
    { name = "pacmap", specifier = ">=0.8.0" },
    { name = "plotly", specifier = ">=6.0.1" },
=======
    { name = "pandas", specifier = ">=2.2.3" },
>>>>>>> b4ee670a
    { name = "pydantic", specifier = ">=2.11.3" },
    { name = "scikit-learn", specifier = ">=1.6.1" },
    { name = "sentence-transformers", specifier = ">=4.1.0" },
<<<<<<< HEAD
    { name = "streamlit", specifier = ">=1.44.1" },
    { name = "trimap", specifier = ">=1.1.4" },
    { name = "umap-learn", specifier = ">=0.5.7" },
=======
    { name = "torch", specifier = ">=2.7.0" },
    { name = "tqdm", specifier = ">=4.67.1" },
>>>>>>> b4ee670a
]

[package.metadata.requires-dev]
dev = [
    { name = "notebook", specifier = ">=7.4.1" },
    { name = "pre-commit", specifier = ">=4.2.0" },
    { name = "pytest", specifier = ">=8.3.5" },
    { name = "pytest-dotenv", specifier = ">=0.5.2" },
    { name = "ruff", specifier = ">=0.11.6" },
]

[[package]]
name = "threadpoolctl"
version = "3.6.0"
source = { registry = "https://pypi.org/simple" }
sdist = { url = "https://files.pythonhosted.org/packages/b7/4d/08c89e34946fce2aec4fbb45c9016efd5f4d7f24af8e5d93296e935631d8/threadpoolctl-3.6.0.tar.gz", hash = "sha256:8ab8b4aa3491d812b623328249fab5302a68d2d71745c8a4c719a2fcaba9f44e", size = 21274 }
wheels = [
    { url = "https://files.pythonhosted.org/packages/32/d5/f9a850d79b0851d1d4ef6456097579a9005b31fea68726a4ae5f2d82ddd9/threadpoolctl-3.6.0-py3-none-any.whl", hash = "sha256:43a0b8fd5a2928500110039e43a5eed8480b918967083ea48dc3ab9f13c4a7fb", size = 18638 },
]

[[package]]
name = "tinycss2"
version = "1.4.0"
source = { registry = "https://pypi.org/simple" }
dependencies = [
    { name = "webencodings" },
]
sdist = { url = "https://files.pythonhosted.org/packages/7a/fd/7a5ee21fd08ff70d3d33a5781c255cbe779659bd03278feb98b19ee550f4/tinycss2-1.4.0.tar.gz", hash = "sha256:10c0972f6fc0fbee87c3edb76549357415e94548c1ae10ebccdea16fb404a9b7", size = 87085 }
wheels = [
    { url = "https://files.pythonhosted.org/packages/e6/34/ebdc18bae6aa14fbee1a08b63c015c72b64868ff7dae68808ab500c492e2/tinycss2-1.4.0-py3-none-any.whl", hash = "sha256:3a49cf47b7675da0b15d0c6e1df8df4ebd96e9394bb905a5775adb0d884c5289", size = 26610 },
]

[[package]]
name = "tokenizers"
version = "0.21.1"
source = { registry = "https://pypi.org/simple" }
dependencies = [
    { name = "huggingface-hub" },
]
sdist = { url = "https://files.pythonhosted.org/packages/92/76/5ac0c97f1117b91b7eb7323dcd61af80d72f790b4df71249a7850c195f30/tokenizers-0.21.1.tar.gz", hash = "sha256:a1bb04dc5b448985f86ecd4b05407f5a8d97cb2c0532199b2a302a604a0165ab", size = 343256 }
wheels = [
    { url = "https://files.pythonhosted.org/packages/a5/1f/328aee25f9115bf04262e8b4e5a2050b7b7cf44b59c74e982db7270c7f30/tokenizers-0.21.1-cp39-abi3-macosx_10_12_x86_64.whl", hash = "sha256:e78e413e9e668ad790a29456e677d9d3aa50a9ad311a40905d6861ba7692cf41", size = 2780767 },
    { url = "https://files.pythonhosted.org/packages/ae/1a/4526797f3719b0287853f12c5ad563a9be09d446c44ac784cdd7c50f76ab/tokenizers-0.21.1-cp39-abi3-macosx_11_0_arm64.whl", hash = "sha256:cd51cd0a91ecc801633829fcd1fda9cf8682ed3477c6243b9a095539de4aecf3", size = 2650555 },
    { url = "https://files.pythonhosted.org/packages/4d/7a/a209b29f971a9fdc1da86f917fe4524564924db50d13f0724feed37b2a4d/tokenizers-0.21.1-cp39-abi3-manylinux_2_17_aarch64.manylinux2014_aarch64.whl", hash = "sha256:28da6b72d4fb14ee200a1bd386ff74ade8992d7f725f2bde2c495a9a98cf4d9f", size = 2937541 },
    { url = "https://files.pythonhosted.org/packages/3c/1e/b788b50ffc6191e0b1fc2b0d49df8cff16fe415302e5ceb89f619d12c5bc/tokenizers-0.21.1-cp39-abi3-manylinux_2_17_armv7l.manylinux2014_armv7l.whl", hash = "sha256:34d8cfde551c9916cb92014e040806122295a6800914bab5865deb85623931cf", size = 2819058 },
    { url = "https://files.pythonhosted.org/packages/36/aa/3626dfa09a0ecc5b57a8c58eeaeb7dd7ca9a37ad9dd681edab5acd55764c/tokenizers-0.21.1-cp39-abi3-manylinux_2_17_i686.manylinux2014_i686.whl", hash = "sha256:aaa852d23e125b73d283c98f007e06d4595732104b65402f46e8ef24b588d9f8", size = 3133278 },
    { url = "https://files.pythonhosted.org/packages/a4/4d/8fbc203838b3d26269f944a89459d94c858f5b3f9a9b6ee9728cdcf69161/tokenizers-0.21.1-cp39-abi3-manylinux_2_17_ppc64le.manylinux2014_ppc64le.whl", hash = "sha256:a21a15d5c8e603331b8a59548bbe113564136dc0f5ad8306dd5033459a226da0", size = 3144253 },
    { url = "https://files.pythonhosted.org/packages/d8/1b/2bd062adeb7c7511b847b32e356024980c0ffcf35f28947792c2d8ad2288/tokenizers-0.21.1-cp39-abi3-manylinux_2_17_s390x.manylinux2014_s390x.whl", hash = "sha256:2fdbd4c067c60a0ac7eca14b6bd18a5bebace54eb757c706b47ea93204f7a37c", size = 3398225 },
    { url = "https://files.pythonhosted.org/packages/8a/63/38be071b0c8e06840bc6046991636bcb30c27f6bb1e670f4f4bc87cf49cc/tokenizers-0.21.1-cp39-abi3-manylinux_2_17_x86_64.manylinux2014_x86_64.whl", hash = "sha256:2dd9a0061e403546f7377df940e866c3e678d7d4e9643d0461ea442b4f89e61a", size = 3038874 },
    { url = "https://files.pythonhosted.org/packages/ec/83/afa94193c09246417c23a3c75a8a0a96bf44ab5630a3015538d0c316dd4b/tokenizers-0.21.1-cp39-abi3-musllinux_1_2_aarch64.whl", hash = "sha256:db9484aeb2e200c43b915a1a0150ea885e35f357a5a8fabf7373af333dcc8dbf", size = 9014448 },
    { url = "https://files.pythonhosted.org/packages/ae/b3/0e1a37d4f84c0f014d43701c11eb8072704f6efe8d8fc2dcdb79c47d76de/tokenizers-0.21.1-cp39-abi3-musllinux_1_2_armv7l.whl", hash = "sha256:ed248ab5279e601a30a4d67bdb897ecbe955a50f1e7bb62bd99f07dd11c2f5b6", size = 8937877 },
    { url = "https://files.pythonhosted.org/packages/ac/33/ff08f50e6d615eb180a4a328c65907feb6ded0b8f990ec923969759dc379/tokenizers-0.21.1-cp39-abi3-musllinux_1_2_i686.whl", hash = "sha256:9ac78b12e541d4ce67b4dfd970e44c060a2147b9b2a21f509566d556a509c67d", size = 9186645 },
    { url = "https://files.pythonhosted.org/packages/5f/aa/8ae85f69a9f6012c6f8011c6f4aa1c96154c816e9eea2e1b758601157833/tokenizers-0.21.1-cp39-abi3-musllinux_1_2_x86_64.whl", hash = "sha256:e5a69c1a4496b81a5ee5d2c1f3f7fbdf95e90a0196101b0ee89ed9956b8a168f", size = 9384380 },
    { url = "https://files.pythonhosted.org/packages/e8/5b/a5d98c89f747455e8b7a9504910c865d5e51da55e825a7ae641fb5ff0a58/tokenizers-0.21.1-cp39-abi3-win32.whl", hash = "sha256:1039a3a5734944e09de1d48761ade94e00d0fa760c0e0551151d4dd851ba63e3", size = 2239506 },
    { url = "https://files.pythonhosted.org/packages/e6/b6/072a8e053ae600dcc2ac0da81a23548e3b523301a442a6ca900e92ac35be/tokenizers-0.21.1-cp39-abi3-win_amd64.whl", hash = "sha256:0f0dcbcc9f6e13e675a66d7a5f2f225a736745ce484c1a4e07476a89ccdad382", size = 2435481 },
]

[[package]]
name = "toml"
version = "0.10.2"
source = { registry = "https://pypi.org/simple" }
sdist = { url = "https://files.pythonhosted.org/packages/be/ba/1f744cdc819428fc6b5084ec34d9b30660f6f9daaf70eead706e3203ec3c/toml-0.10.2.tar.gz", hash = "sha256:b3bda1d108d5dd99f4a20d24d9c348e91c4db7ab1b749200bded2f839ccbe68f", size = 22253 }
wheels = [
    { url = "https://files.pythonhosted.org/packages/44/6f/7120676b6d73228c96e17f1f794d8ab046fc910d781c8d151120c3f1569e/toml-0.10.2-py2.py3-none-any.whl", hash = "sha256:806143ae5bfb6a3c6e736a764057db0e6a0e05e338b5630894a5f779cabb4f9b", size = 16588 },
]

[[package]]
name = "torch"
version = "2.7.0"
source = { registry = "https://pypi.org/simple" }
dependencies = [
    { name = "filelock" },
    { name = "fsspec" },
    { name = "jinja2" },
    { name = "networkx" },
    { name = "nvidia-cublas-cu12", marker = "platform_machine == 'x86_64' and sys_platform == 'linux'" },
    { name = "nvidia-cuda-cupti-cu12", marker = "platform_machine == 'x86_64' and sys_platform == 'linux'" },
    { name = "nvidia-cuda-nvrtc-cu12", marker = "platform_machine == 'x86_64' and sys_platform == 'linux'" },
    { name = "nvidia-cuda-runtime-cu12", marker = "platform_machine == 'x86_64' and sys_platform == 'linux'" },
    { name = "nvidia-cudnn-cu12", marker = "platform_machine == 'x86_64' and sys_platform == 'linux'" },
    { name = "nvidia-cufft-cu12", marker = "platform_machine == 'x86_64' and sys_platform == 'linux'" },
    { name = "nvidia-cufile-cu12", marker = "platform_machine == 'x86_64' and sys_platform == 'linux'" },
    { name = "nvidia-curand-cu12", marker = "platform_machine == 'x86_64' and sys_platform == 'linux'" },
    { name = "nvidia-cusolver-cu12", marker = "platform_machine == 'x86_64' and sys_platform == 'linux'" },
    { name = "nvidia-cusparse-cu12", marker = "platform_machine == 'x86_64' and sys_platform == 'linux'" },
    { name = "nvidia-cusparselt-cu12", marker = "platform_machine == 'x86_64' and sys_platform == 'linux'" },
    { name = "nvidia-nccl-cu12", marker = "platform_machine == 'x86_64' and sys_platform == 'linux'" },
    { name = "nvidia-nvjitlink-cu12", marker = "platform_machine == 'x86_64' and sys_platform == 'linux'" },
    { name = "nvidia-nvtx-cu12", marker = "platform_machine == 'x86_64' and sys_platform == 'linux'" },
    { name = "setuptools" },
    { name = "sympy" },
    { name = "triton", marker = "platform_machine == 'x86_64' and sys_platform == 'linux'" },
    { name = "typing-extensions" },
]
wheels = [
    { url = "https://files.pythonhosted.org/packages/aa/5e/ac759f4c0ab7c01feffa777bd68b43d2ac61560a9770eeac074b450f81d4/torch-2.7.0-cp312-cp312-manylinux_2_28_aarch64.whl", hash = "sha256:36a6368c7ace41ad1c0f69f18056020b6a5ca47bedaca9a2f3b578f5a104c26c", size = 99013250 },
    { url = "https://files.pythonhosted.org/packages/9c/58/2d245b6f1ef61cf11dfc4aceeaacbb40fea706ccebac3f863890c720ab73/torch-2.7.0-cp312-cp312-manylinux_2_28_x86_64.whl", hash = "sha256:15aab3e31c16feb12ae0a88dba3434a458874636f360c567caa6a91f6bfba481", size = 865042157 },
    { url = "https://files.pythonhosted.org/packages/44/80/b353c024e6b624cd9ce1d66dcb9d24e0294680f95b369f19280e241a0159/torch-2.7.0-cp312-cp312-win_amd64.whl", hash = "sha256:f56d4b2510934e072bab3ab8987e00e60e1262fb238176168f5e0c43a1320c6d", size = 212482262 },
    { url = "https://files.pythonhosted.org/packages/ee/8d/b2939e5254be932db1a34b2bd099070c509e8887e0c5a90c498a917e4032/torch-2.7.0-cp312-none-macosx_11_0_arm64.whl", hash = "sha256:30b7688a87239a7de83f269333651d8e582afffce6f591fff08c046f7787296e", size = 68574294 },
    { url = "https://files.pythonhosted.org/packages/14/24/720ea9a66c29151b315ea6ba6f404650834af57a26b2a04af23ec246b2d5/torch-2.7.0-cp313-cp313-manylinux_2_28_aarch64.whl", hash = "sha256:868ccdc11798535b5727509480cd1d86d74220cfdc42842c4617338c1109a205", size = 99015553 },
    { url = "https://files.pythonhosted.org/packages/4b/27/285a8cf12bd7cd71f9f211a968516b07dcffed3ef0be585c6e823675ab91/torch-2.7.0-cp313-cp313-manylinux_2_28_x86_64.whl", hash = "sha256:9b52347118116cf3dff2ab5a3c3dd97c719eb924ac658ca2a7335652076df708", size = 865046389 },
    { url = "https://files.pythonhosted.org/packages/74/c8/2ab2b6eadc45554af8768ae99668c5a8a8552e2012c7238ded7e9e4395e1/torch-2.7.0-cp313-cp313-win_amd64.whl", hash = "sha256:434cf3b378340efc87c758f250e884f34460624c0523fe5c9b518d205c91dd1b", size = 212490304 },
    { url = "https://files.pythonhosted.org/packages/28/fd/74ba6fde80e2b9eef4237fe668ffae302c76f0e4221759949a632ca13afa/torch-2.7.0-cp313-cp313t-macosx_14_0_arm64.whl", hash = "sha256:edad98dddd82220465b106506bb91ee5ce32bd075cddbcf2b443dfaa2cbd83bf", size = 68856166 },
    { url = "https://files.pythonhosted.org/packages/cb/b4/8df3f9fe6bdf59e56a0e538592c308d18638eb5f5dc4b08d02abb173c9f0/torch-2.7.0-cp313-cp313t-manylinux_2_28_aarch64.whl", hash = "sha256:2a885fc25afefb6e6eb18a7d1e8bfa01cc153e92271d980a49243b250d5ab6d9", size = 99091348 },
    { url = "https://files.pythonhosted.org/packages/9d/f5/0bd30e9da04c3036614aa1b935a9f7e505a9e4f1f731b15e165faf8a4c74/torch-2.7.0-cp313-cp313t-manylinux_2_28_x86_64.whl", hash = "sha256:176300ff5bc11a5f5b0784e40bde9e10a35c4ae9609beed96b4aeb46a27f5fae", size = 865104023 },
    { url = "https://files.pythonhosted.org/packages/d1/b7/2235d0c3012c596df1c8d39a3f4afc1ee1b6e318d469eda4c8bb68566448/torch-2.7.0-cp313-cp313t-win_amd64.whl", hash = "sha256:d0ca446a93f474985d81dc866fcc8dccefb9460a29a456f79d99c29a78a66993", size = 212750916 },
    { url = "https://files.pythonhosted.org/packages/90/48/7e6477cf40d48cc0a61fa0d41ee9582b9a316b12772fcac17bc1a40178e7/torch-2.7.0-cp313-none-macosx_11_0_arm64.whl", hash = "sha256:27f5007bdf45f7bb7af7f11d1828d5c2487e030690afb3d89a651fd7036a390e", size = 68575074 },
]

[[package]]
name = "tornado"
version = "6.4.2"
source = { registry = "https://pypi.org/simple" }
sdist = { url = "https://files.pythonhosted.org/packages/59/45/a0daf161f7d6f36c3ea5fc0c2de619746cc3dd4c76402e9db545bd920f63/tornado-6.4.2.tar.gz", hash = "sha256:92bad5b4746e9879fd7bf1eb21dce4e3fc5128d71601f80005afa39237ad620b", size = 501135 }
wheels = [
    { url = "https://files.pythonhosted.org/packages/26/7e/71f604d8cea1b58f82ba3590290b66da1e72d840aeb37e0d5f7291bd30db/tornado-6.4.2-cp38-abi3-macosx_10_9_universal2.whl", hash = "sha256:e828cce1123e9e44ae2a50a9de3055497ab1d0aeb440c5ac23064d9e44880da1", size = 436299 },
    { url = "https://files.pythonhosted.org/packages/96/44/87543a3b99016d0bf54fdaab30d24bf0af2e848f1d13d34a3a5380aabe16/tornado-6.4.2-cp38-abi3-macosx_10_9_x86_64.whl", hash = "sha256:072ce12ada169c5b00b7d92a99ba089447ccc993ea2143c9ede887e0937aa803", size = 434253 },
    { url = "https://files.pythonhosted.org/packages/cb/fb/fdf679b4ce51bcb7210801ef4f11fdac96e9885daa402861751353beea6e/tornado-6.4.2-cp38-abi3-manylinux_2_17_aarch64.manylinux2014_aarch64.whl", hash = "sha256:1a017d239bd1bb0919f72af256a970624241f070496635784d9bf0db640d3fec", size = 437602 },
    { url = "https://files.pythonhosted.org/packages/4f/3b/e31aeffffc22b475a64dbeb273026a21b5b566f74dee48742817626c47dc/tornado-6.4.2-cp38-abi3-manylinux_2_5_i686.manylinux1_i686.manylinux_2_17_i686.manylinux2014_i686.whl", hash = "sha256:c36e62ce8f63409301537222faffcef7dfc5284f27eec227389f2ad11b09d946", size = 436972 },
    { url = "https://files.pythonhosted.org/packages/22/55/b78a464de78051a30599ceb6983b01d8f732e6f69bf37b4ed07f642ac0fc/tornado-6.4.2-cp38-abi3-manylinux_2_5_x86_64.manylinux1_x86_64.manylinux_2_17_x86_64.manylinux2014_x86_64.whl", hash = "sha256:bca9eb02196e789c9cb5c3c7c0f04fb447dc2adffd95265b2c7223a8a615ccbf", size = 437173 },
    { url = "https://files.pythonhosted.org/packages/79/5e/be4fb0d1684eb822c9a62fb18a3e44a06188f78aa466b2ad991d2ee31104/tornado-6.4.2-cp38-abi3-musllinux_1_2_aarch64.whl", hash = "sha256:304463bd0772442ff4d0f5149c6f1c2135a1fae045adf070821c6cdc76980634", size = 437892 },
    { url = "https://files.pythonhosted.org/packages/f5/33/4f91fdd94ea36e1d796147003b490fe60a0215ac5737b6f9c65e160d4fe0/tornado-6.4.2-cp38-abi3-musllinux_1_2_i686.whl", hash = "sha256:c82c46813ba483a385ab2a99caeaedf92585a1f90defb5693351fa7e4ea0bf73", size = 437334 },
    { url = "https://files.pythonhosted.org/packages/2b/ae/c1b22d4524b0e10da2f29a176fb2890386f7bd1f63aacf186444873a88a0/tornado-6.4.2-cp38-abi3-musllinux_1_2_x86_64.whl", hash = "sha256:932d195ca9015956fa502c6b56af9eb06106140d844a335590c1ec7f5277d10c", size = 437261 },
    { url = "https://files.pythonhosted.org/packages/b5/25/36dbd49ab6d179bcfc4c6c093a51795a4f3bed380543a8242ac3517a1751/tornado-6.4.2-cp38-abi3-win32.whl", hash = "sha256:2876cef82e6c5978fde1e0d5b1f919d756968d5b4282418f3146b79b58556482", size = 438463 },
    { url = "https://files.pythonhosted.org/packages/61/cc/58b1adeb1bb46228442081e746fcdbc4540905c87e8add7c277540934edb/tornado-6.4.2-cp38-abi3-win_amd64.whl", hash = "sha256:908b71bf3ff37d81073356a5fadcc660eb10c1476ee6e2725588626ce7e5ca38", size = 438907 },
]

[[package]]
name = "tqdm"
version = "4.67.1"
source = { registry = "https://pypi.org/simple" }
dependencies = [
    { name = "colorama", marker = "sys_platform == 'win32'" },
]
sdist = { url = "https://files.pythonhosted.org/packages/a8/4b/29b4ef32e036bb34e4ab51796dd745cdba7ed47ad142a9f4a1eb8e0c744d/tqdm-4.67.1.tar.gz", hash = "sha256:f8aef9c52c08c13a65f30ea34f4e5aac3fd1a34959879d7e59e63027286627f2", size = 169737 }
wheels = [
    { url = "https://files.pythonhosted.org/packages/d0/30/dc54f88dd4a2b5dc8a0279bdd7270e735851848b762aeb1c1184ed1f6b14/tqdm-4.67.1-py3-none-any.whl", hash = "sha256:26445eca388f82e72884e0d580d5464cd801a3ea01e63e5601bdff9ba6a48de2", size = 78540 },
]

[[package]]
name = "traitlets"
version = "5.14.3"
source = { registry = "https://pypi.org/simple" }
sdist = { url = "https://files.pythonhosted.org/packages/eb/79/72064e6a701c2183016abbbfedaba506d81e30e232a68c9f0d6f6fcd1574/traitlets-5.14.3.tar.gz", hash = "sha256:9ed0579d3502c94b4b3732ac120375cda96f923114522847de4b3bb98b96b6b7", size = 161621 }
wheels = [
    { url = "https://files.pythonhosted.org/packages/00/c0/8f5d070730d7836adc9c9b6408dec68c6ced86b304a9b26a14df072a6e8c/traitlets-5.14.3-py3-none-any.whl", hash = "sha256:b74e89e397b1ed28cc831db7aea759ba6640cb3de13090ca145426688ff1ac4f", size = 85359 },
]

[[package]]
name = "transformers"
version = "4.51.3"
source = { registry = "https://pypi.org/simple" }
dependencies = [
    { name = "filelock" },
    { name = "huggingface-hub" },
    { name = "numpy" },
    { name = "packaging" },
    { name = "pyyaml" },
    { name = "regex" },
    { name = "requests" },
    { name = "safetensors" },
    { name = "tokenizers" },
    { name = "tqdm" },
]
sdist = { url = "https://files.pythonhosted.org/packages/f1/11/7414d5bc07690002ce4d7553602107bf969af85144bbd02830f9fb471236/transformers-4.51.3.tar.gz", hash = "sha256:e292fcab3990c6defe6328f0f7d2004283ca81a7a07b2de9a46d67fd81ea1409", size = 8941266 }
wheels = [
    { url = "https://files.pythonhosted.org/packages/a9/b6/5257d04ae327b44db31f15cce39e6020cc986333c715660b1315a9724d82/transformers-4.51.3-py3-none-any.whl", hash = "sha256:fd3279633ceb2b777013234bbf0b4f5c2d23c4626b05497691f00cfda55e8a83", size = 10383940 },
]

[[package]]
name = "trimap"
version = "1.1.4"
source = { registry = "https://pypi.org/simple" }
dependencies = [
    { name = "annoy" },
    { name = "numba" },
    { name = "scikit-learn" },
]
wheels = [
    { url = "https://files.pythonhosted.org/packages/d7/2a/5bc48c9c4dbf0eef900d30fb3403aca452ae93babd42bcb70a7f2dcbda3a/trimap-1.1.4-py3-none-any.whl", hash = "sha256:ff9f0895fe99136af14b8bb4c9e717dfea5f0018ccbd16980daaed32703cf6ff", size = 15461 },
]

[[package]]
name = "triton"
version = "3.3.0"
source = { registry = "https://pypi.org/simple" }
dependencies = [
    { name = "setuptools" },
]
wheels = [
    { url = "https://files.pythonhosted.org/packages/11/53/ce18470914ab6cfbec9384ee565d23c4d1c55f0548160b1c7b33000b11fd/triton-3.3.0-cp312-cp312-manylinux_2_27_x86_64.manylinux_2_28_x86_64.whl", hash = "sha256:b68c778f6c4218403a6bd01be7484f6dc9e20fe2083d22dd8aef33e3b87a10a3", size = 156504509 },
    { url = "https://files.pythonhosted.org/packages/7d/74/4bf2702b65e93accaa20397b74da46fb7a0356452c1bb94dbabaf0582930/triton-3.3.0-cp313-cp313-manylinux_2_27_x86_64.manylinux_2_28_x86_64.whl", hash = "sha256:47bc87ad66fa4ef17968299acacecaab71ce40a238890acc6ad197c3abe2b8f1", size = 156516468 },
    { url = "https://files.pythonhosted.org/packages/0a/93/f28a696fa750b9b608baa236f8225dd3290e5aff27433b06143adc025961/triton-3.3.0-cp313-cp313t-manylinux_2_27_x86_64.manylinux_2_28_x86_64.whl", hash = "sha256:ce4700fc14032af1e049005ae94ba908e71cd6c2df682239aed08e49bc71b742", size = 156580729 },
]

[[package]]
name = "typer"
version = "0.15.2"
source = { registry = "https://pypi.org/simple" }
dependencies = [
    { name = "click" },
    { name = "rich" },
    { name = "shellingham" },
    { name = "typing-extensions" },
]
sdist = { url = "https://files.pythonhosted.org/packages/8b/6f/3991f0f1c7fcb2df31aef28e0594d8d54b05393a0e4e34c65e475c2a5d41/typer-0.15.2.tar.gz", hash = "sha256:ab2fab47533a813c49fe1f16b1a370fd5819099c00b119e0633df65f22144ba5", size = 100711 }
wheels = [
    { url = "https://files.pythonhosted.org/packages/7f/fc/5b29fea8cee020515ca82cc68e3b8e1e34bb19a3535ad854cac9257b414c/typer-0.15.2-py3-none-any.whl", hash = "sha256:46a499c6107d645a9c13f7ee46c5d5096cae6f5fc57dd11eccbbb9ae3e44ddfc", size = 45061 },
]

[[package]]
name = "types-python-dateutil"
version = "2.9.0.20241206"
source = { registry = "https://pypi.org/simple" }
sdist = { url = "https://files.pythonhosted.org/packages/a9/60/47d92293d9bc521cd2301e423a358abfac0ad409b3a1606d8fbae1321961/types_python_dateutil-2.9.0.20241206.tar.gz", hash = "sha256:18f493414c26ffba692a72369fea7a154c502646301ebfe3d56a04b3767284cb", size = 13802 }
wheels = [
    { url = "https://files.pythonhosted.org/packages/0f/b3/ca41df24db5eb99b00d97f89d7674a90cb6b3134c52fb8121b6d8d30f15c/types_python_dateutil-2.9.0.20241206-py3-none-any.whl", hash = "sha256:e248a4bc70a486d3e3ec84d0dc30eec3a5f979d6e7ee4123ae043eedbb987f53", size = 14384 },
]

[[package]]
name = "typing-extensions"
version = "4.13.2"
source = { registry = "https://pypi.org/simple" }
sdist = { url = "https://files.pythonhosted.org/packages/f6/37/23083fcd6e35492953e8d2aaaa68b860eb422b34627b13f2ce3eb6106061/typing_extensions-4.13.2.tar.gz", hash = "sha256:e6c81219bd689f51865d9e372991c540bda33a0379d5573cddb9a3a23f7caaef", size = 106967 }
wheels = [
    { url = "https://files.pythonhosted.org/packages/8b/54/b1ae86c0973cc6f0210b53d508ca3641fb6d0c56823f288d108bc7ab3cc8/typing_extensions-4.13.2-py3-none-any.whl", hash = "sha256:a439e7c04b49fec3e5d3e2beaa21755cadbbdc391694e28ccdd36ca4a1408f8c", size = 45806 },
]

[[package]]
name = "typing-inspection"
version = "0.4.0"
source = { registry = "https://pypi.org/simple" }
dependencies = [
    { name = "typing-extensions" },
]
sdist = { url = "https://files.pythonhosted.org/packages/82/5c/e6082df02e215b846b4b8c0b887a64d7d08ffaba30605502639d44c06b82/typing_inspection-0.4.0.tar.gz", hash = "sha256:9765c87de36671694a67904bf2c96e395be9c6439bb6c87b5142569dcdd65122", size = 76222 }
wheels = [
    { url = "https://files.pythonhosted.org/packages/31/08/aa4fdfb71f7de5176385bd9e90852eaf6b5d622735020ad600f2bab54385/typing_inspection-0.4.0-py3-none-any.whl", hash = "sha256:50e72559fcd2a6367a19f7a7e610e6afcb9fac940c650290eed893d61386832f", size = 14125 },
]

[[package]]
name = "tzdata"
version = "2025.2"
source = { registry = "https://pypi.org/simple" }
sdist = { url = "https://files.pythonhosted.org/packages/95/32/1a225d6164441be760d75c2c42e2780dc0873fe382da3e98a2e1e48361e5/tzdata-2025.2.tar.gz", hash = "sha256:b60a638fcc0daffadf82fe0f57e53d06bdec2f36c4df66280ae79bce6bd6f2b9", size = 196380 }
wheels = [
    { url = "https://files.pythonhosted.org/packages/5c/23/c7abc0ca0a1526a0774eca151daeb8de62ec457e77262b66b359c3c7679e/tzdata-2025.2-py2.py3-none-any.whl", hash = "sha256:1a403fada01ff9221ca8044d701868fa132215d84beb92242d9acd2147f667a8", size = 347839 },
]

[[package]]
<<<<<<< HEAD
name = "umap-learn"
version = "0.5.7"
source = { registry = "https://pypi.org/simple" }
dependencies = [
    { name = "numba" },
    { name = "numpy" },
    { name = "pynndescent" },
    { name = "scikit-learn" },
    { name = "scipy" },
    { name = "tqdm" },
]
sdist = { url = "https://files.pythonhosted.org/packages/6f/d4/9ed627905f7993349671283b3c5bf2d9f543ef79229fa1c7e01324eb900c/umap-learn-0.5.7.tar.gz", hash = "sha256:b2a97973e4c6ffcebf241100a8de589a4c84126a832ab40f296c6d9fcc5eb19e", size = 92680 }
wheels = [
    { url = "https://files.pythonhosted.org/packages/3c/8f/671c0e1f2572ba625cbcc1faeba9435e00330c3d6962858711445cf1e817/umap_learn-0.5.7-py3-none-any.whl", hash = "sha256:6a7e0be2facfa365a5ed6588447102bdbef32a0ef449535c25c97ea7e680073c", size = 88815 },
]

[[package]]
=======
>>>>>>> b4ee670a
name = "uri-template"
version = "1.3.0"
source = { registry = "https://pypi.org/simple" }
sdist = { url = "https://files.pythonhosted.org/packages/31/c7/0336f2bd0bcbada6ccef7aaa25e443c118a704f828a0620c6fa0207c1b64/uri-template-1.3.0.tar.gz", hash = "sha256:0e00f8eb65e18c7de20d595a14336e9f337ead580c70934141624b6d1ffdacc7", size = 21678 }
wheels = [
    { url = "https://files.pythonhosted.org/packages/e7/00/3fca040d7cf8a32776d3d81a00c8ee7457e00f80c649f1e4a863c8321ae9/uri_template-1.3.0-py3-none-any.whl", hash = "sha256:a44a133ea12d44a0c0f06d7d42a52d71282e77e2f937d8abd5655b8d56fc1363", size = 11140 },
]

[[package]]
name = "urllib3"
version = "2.4.0"
source = { registry = "https://pypi.org/simple" }
sdist = { url = "https://files.pythonhosted.org/packages/8a/78/16493d9c386d8e60e442a35feac5e00f0913c0f4b7c217c11e8ec2ff53e0/urllib3-2.4.0.tar.gz", hash = "sha256:414bc6535b787febd7567804cc015fee39daab8ad86268f1310a9250697de466", size = 390672 }
wheels = [
    { url = "https://files.pythonhosted.org/packages/6b/11/cc635220681e93a0183390e26485430ca2c7b5f9d33b15c74c2861cb8091/urllib3-2.4.0-py3-none-any.whl", hash = "sha256:4e16665048960a0900c702d4a66415956a584919c03361cac9f1df5c5dd7e813", size = 128680 },
]

[[package]]
name = "uvicorn"
version = "0.34.2"
source = { registry = "https://pypi.org/simple" }
dependencies = [
    { name = "click" },
    { name = "h11" },
]
sdist = { url = "https://files.pythonhosted.org/packages/a6/ae/9bbb19b9e1c450cf9ecaef06463e40234d98d95bf572fab11b4f19ae5ded/uvicorn-0.34.2.tar.gz", hash = "sha256:0e929828f6186353a80b58ea719861d2629d766293b6d19baf086ba31d4f3328", size = 76815 }
wheels = [
    { url = "https://files.pythonhosted.org/packages/b1/4b/4cef6ce21a2aaca9d852a6e84ef4f135d99fcd74fa75105e2fc0c8308acd/uvicorn-0.34.2-py3-none-any.whl", hash = "sha256:deb49af569084536d269fe0a6d67e3754f104cf03aba7c11c40f01aadf33c403", size = 62483 },
]

[package.optional-dependencies]
standard = [
    { name = "colorama", marker = "sys_platform == 'win32'" },
    { name = "httptools" },
    { name = "python-dotenv" },
    { name = "pyyaml" },
    { name = "uvloop", marker = "platform_python_implementation != 'PyPy' and sys_platform != 'cygwin' and sys_platform != 'win32'" },
    { name = "watchfiles" },
    { name = "websockets" },
]

[[package]]
name = "uvloop"
version = "0.21.0"
source = { registry = "https://pypi.org/simple" }
sdist = { url = "https://files.pythonhosted.org/packages/af/c0/854216d09d33c543f12a44b393c402e89a920b1a0a7dc634c42de91b9cf6/uvloop-0.21.0.tar.gz", hash = "sha256:3bf12b0fda68447806a7ad847bfa591613177275d35b6724b1ee573faa3704e3", size = 2492741 }
wheels = [
    { url = "https://files.pythonhosted.org/packages/8c/4c/03f93178830dc7ce8b4cdee1d36770d2f5ebb6f3d37d354e061eefc73545/uvloop-0.21.0-cp312-cp312-macosx_10_13_universal2.whl", hash = "sha256:359ec2c888397b9e592a889c4d72ba3d6befba8b2bb01743f72fffbde663b59c", size = 1471284 },
    { url = "https://files.pythonhosted.org/packages/43/3e/92c03f4d05e50f09251bd8b2b2b584a2a7f8fe600008bcc4523337abe676/uvloop-0.21.0-cp312-cp312-macosx_10_13_x86_64.whl", hash = "sha256:f7089d2dc73179ce5ac255bdf37c236a9f914b264825fdaacaded6990a7fb4c2", size = 821349 },
    { url = "https://files.pythonhosted.org/packages/a6/ef/a02ec5da49909dbbfb1fd205a9a1ac4e88ea92dcae885e7c961847cd51e2/uvloop-0.21.0-cp312-cp312-manylinux_2_17_aarch64.manylinux2014_aarch64.whl", hash = "sha256:baa4dcdbd9ae0a372f2167a207cd98c9f9a1ea1188a8a526431eef2f8116cc8d", size = 4580089 },
    { url = "https://files.pythonhosted.org/packages/06/a7/b4e6a19925c900be9f98bec0a75e6e8f79bb53bdeb891916609ab3958967/uvloop-0.21.0-cp312-cp312-manylinux_2_17_x86_64.manylinux2014_x86_64.whl", hash = "sha256:86975dca1c773a2c9864f4c52c5a55631038e387b47eaf56210f873887b6c8dc", size = 4693770 },
    { url = "https://files.pythonhosted.org/packages/ce/0c/f07435a18a4b94ce6bd0677d8319cd3de61f3a9eeb1e5f8ab4e8b5edfcb3/uvloop-0.21.0-cp312-cp312-musllinux_1_2_aarch64.whl", hash = "sha256:461d9ae6660fbbafedd07559c6a2e57cd553b34b0065b6550685f6653a98c1cb", size = 4451321 },
    { url = "https://files.pythonhosted.org/packages/8f/eb/f7032be105877bcf924709c97b1bf3b90255b4ec251f9340cef912559f28/uvloop-0.21.0-cp312-cp312-musllinux_1_2_x86_64.whl", hash = "sha256:183aef7c8730e54c9a3ee3227464daed66e37ba13040bb3f350bc2ddc040f22f", size = 4659022 },
    { url = "https://files.pythonhosted.org/packages/3f/8d/2cbef610ca21539f0f36e2b34da49302029e7c9f09acef0b1c3b5839412b/uvloop-0.21.0-cp313-cp313-macosx_10_13_universal2.whl", hash = "sha256:bfd55dfcc2a512316e65f16e503e9e450cab148ef11df4e4e679b5e8253a5281", size = 1468123 },
    { url = "https://files.pythonhosted.org/packages/93/0d/b0038d5a469f94ed8f2b2fce2434a18396d8fbfb5da85a0a9781ebbdec14/uvloop-0.21.0-cp313-cp313-macosx_10_13_x86_64.whl", hash = "sha256:787ae31ad8a2856fc4e7c095341cccc7209bd657d0e71ad0dc2ea83c4a6fa8af", size = 819325 },
    { url = "https://files.pythonhosted.org/packages/50/94/0a687f39e78c4c1e02e3272c6b2ccdb4e0085fda3b8352fecd0410ccf915/uvloop-0.21.0-cp313-cp313-manylinux_2_17_aarch64.manylinux2014_aarch64.whl", hash = "sha256:5ee4d4ef48036ff6e5cfffb09dd192c7a5027153948d85b8da7ff705065bacc6", size = 4582806 },
    { url = "https://files.pythonhosted.org/packages/d2/19/f5b78616566ea68edd42aacaf645adbf71fbd83fc52281fba555dc27e3f1/uvloop-0.21.0-cp313-cp313-manylinux_2_17_x86_64.manylinux2014_x86_64.whl", hash = "sha256:f3df876acd7ec037a3d005b3ab85a7e4110422e4d9c1571d4fc89b0fc41b6816", size = 4701068 },
    { url = "https://files.pythonhosted.org/packages/47/57/66f061ee118f413cd22a656de622925097170b9380b30091b78ea0c6ea75/uvloop-0.21.0-cp313-cp313-musllinux_1_2_aarch64.whl", hash = "sha256:bd53ecc9a0f3d87ab847503c2e1552b690362e005ab54e8a48ba97da3924c0dc", size = 4454428 },
    { url = "https://files.pythonhosted.org/packages/63/9a/0962b05b308494e3202d3f794a6e85abe471fe3cafdbcf95c2e8c713aabd/uvloop-0.21.0-cp313-cp313-musllinux_1_2_x86_64.whl", hash = "sha256:a5c39f217ab3c663dc699c04cbd50c13813e31d917642d459fdcec07555cc553", size = 4660018 },
]

[[package]]
name = "virtualenv"
version = "20.30.0"
source = { registry = "https://pypi.org/simple" }
dependencies = [
    { name = "distlib" },
    { name = "filelock" },
    { name = "platformdirs" },
]
sdist = { url = "https://files.pythonhosted.org/packages/38/e0/633e369b91bbc664df47dcb5454b6c7cf441e8f5b9d0c250ce9f0546401e/virtualenv-20.30.0.tar.gz", hash = "sha256:800863162bcaa5450a6e4d721049730e7f2dae07720e0902b0e4040bd6f9ada8", size = 4346945 }
wheels = [
    { url = "https://files.pythonhosted.org/packages/4c/ed/3cfeb48175f0671ec430ede81f628f9fb2b1084c9064ca67ebe8c0ed6a05/virtualenv-20.30.0-py3-none-any.whl", hash = "sha256:e34302959180fca3af42d1800df014b35019490b119eba981af27f2fa486e5d6", size = 4329461 },
]

[[package]]
name = "watchdog"
version = "6.0.0"
source = { registry = "https://pypi.org/simple" }
sdist = { url = "https://files.pythonhosted.org/packages/db/7d/7f3d619e951c88ed75c6037b246ddcf2d322812ee8ea189be89511721d54/watchdog-6.0.0.tar.gz", hash = "sha256:9ddf7c82fda3ae8e24decda1338ede66e1c99883db93711d8fb941eaa2d8c282", size = 131220 }
wheels = [
    { url = "https://files.pythonhosted.org/packages/a9/c7/ca4bf3e518cb57a686b2feb4f55a1892fd9a3dd13f470fca14e00f80ea36/watchdog-6.0.0-py3-none-manylinux2014_aarch64.whl", hash = "sha256:7607498efa04a3542ae3e05e64da8202e58159aa1fa4acddf7678d34a35d4f13", size = 79079 },
    { url = "https://files.pythonhosted.org/packages/5c/51/d46dc9332f9a647593c947b4b88e2381c8dfc0942d15b8edc0310fa4abb1/watchdog-6.0.0-py3-none-manylinux2014_armv7l.whl", hash = "sha256:9041567ee8953024c83343288ccc458fd0a2d811d6a0fd68c4c22609e3490379", size = 79078 },
    { url = "https://files.pythonhosted.org/packages/d4/57/04edbf5e169cd318d5f07b4766fee38e825d64b6913ca157ca32d1a42267/watchdog-6.0.0-py3-none-manylinux2014_i686.whl", hash = "sha256:82dc3e3143c7e38ec49d61af98d6558288c415eac98486a5c581726e0737c00e", size = 79076 },
    { url = "https://files.pythonhosted.org/packages/ab/cc/da8422b300e13cb187d2203f20b9253e91058aaf7db65b74142013478e66/watchdog-6.0.0-py3-none-manylinux2014_ppc64.whl", hash = "sha256:212ac9b8bf1161dc91bd09c048048a95ca3a4c4f5e5d4a7d1b1a7d5752a7f96f", size = 79077 },
    { url = "https://files.pythonhosted.org/packages/2c/3b/b8964e04ae1a025c44ba8e4291f86e97fac443bca31de8bd98d3263d2fcf/watchdog-6.0.0-py3-none-manylinux2014_ppc64le.whl", hash = "sha256:e3df4cbb9a450c6d49318f6d14f4bbc80d763fa587ba46ec86f99f9e6876bb26", size = 79078 },
    { url = "https://files.pythonhosted.org/packages/62/ae/a696eb424bedff7407801c257d4b1afda455fe40821a2be430e173660e81/watchdog-6.0.0-py3-none-manylinux2014_s390x.whl", hash = "sha256:2cce7cfc2008eb51feb6aab51251fd79b85d9894e98ba847408f662b3395ca3c", size = 79077 },
    { url = "https://files.pythonhosted.org/packages/b5/e8/dbf020b4d98251a9860752a094d09a65e1b436ad181faf929983f697048f/watchdog-6.0.0-py3-none-manylinux2014_x86_64.whl", hash = "sha256:20ffe5b202af80ab4266dcd3e91aae72bf2da48c0d33bdb15c66658e685e94e2", size = 79078 },
    { url = "https://files.pythonhosted.org/packages/07/f6/d0e5b343768e8bcb4cda79f0f2f55051bf26177ecd5651f84c07567461cf/watchdog-6.0.0-py3-none-win32.whl", hash = "sha256:07df1fdd701c5d4c8e55ef6cf55b8f0120fe1aef7ef39a1c6fc6bc2e606d517a", size = 79065 },
    { url = "https://files.pythonhosted.org/packages/db/d9/c495884c6e548fce18a8f40568ff120bc3a4b7b99813081c8ac0c936fa64/watchdog-6.0.0-py3-none-win_amd64.whl", hash = "sha256:cbafb470cf848d93b5d013e2ecb245d4aa1c8fd0504e863ccefa32445359d680", size = 79070 },
    { url = "https://files.pythonhosted.org/packages/33/e8/e40370e6d74ddba47f002a32919d91310d6074130fe4e17dabcafc15cbf1/watchdog-6.0.0-py3-none-win_ia64.whl", hash = "sha256:a1914259fa9e1454315171103c6a30961236f508b9b623eae470268bbcc6a22f", size = 79067 },
]

[[package]]
name = "watchfiles"
version = "1.0.5"
source = { registry = "https://pypi.org/simple" }
dependencies = [
    { name = "anyio" },
]
sdist = { url = "https://files.pythonhosted.org/packages/03/e2/8ed598c42057de7aa5d97c472254af4906ff0a59a66699d426fc9ef795d7/watchfiles-1.0.5.tar.gz", hash = "sha256:b7529b5dcc114679d43827d8c35a07c493ad6f083633d573d81c660abc5979e9", size = 94537 }
wheels = [
    { url = "https://files.pythonhosted.org/packages/2a/8c/4f0b9bdb75a1bfbd9c78fad7d8854369283f74fe7cf03eb16be77054536d/watchfiles-1.0.5-cp312-cp312-macosx_10_12_x86_64.whl", hash = "sha256:b5eb568c2aa6018e26da9e6c86f3ec3fd958cee7f0311b35c2630fa4217d17f2", size = 401511 },
    { url = "https://files.pythonhosted.org/packages/dc/4e/7e15825def77f8bd359b6d3f379f0c9dac4eb09dd4ddd58fd7d14127179c/watchfiles-1.0.5-cp312-cp312-macosx_11_0_arm64.whl", hash = "sha256:0a04059f4923ce4e856b4b4e5e783a70f49d9663d22a4c3b3298165996d1377f", size = 392715 },
    { url = "https://files.pythonhosted.org/packages/58/65/b72fb817518728e08de5840d5d38571466c1b4a3f724d190cec909ee6f3f/watchfiles-1.0.5-cp312-cp312-manylinux_2_17_aarch64.manylinux2014_aarch64.whl", hash = "sha256:3e380c89983ce6e6fe2dd1e1921b9952fb4e6da882931abd1824c092ed495dec", size = 454138 },
    { url = "https://files.pythonhosted.org/packages/3e/a4/86833fd2ea2e50ae28989f5950b5c3f91022d67092bfec08f8300d8b347b/watchfiles-1.0.5-cp312-cp312-manylinux_2_17_armv7l.manylinux2014_armv7l.whl", hash = "sha256:fe43139b2c0fdc4a14d4f8d5b5d967f7a2777fd3d38ecf5b1ec669b0d7e43c21", size = 458592 },
    { url = "https://files.pythonhosted.org/packages/38/7e/42cb8df8be9a37e50dd3a818816501cf7a20d635d76d6bd65aae3dbbff68/watchfiles-1.0.5-cp312-cp312-manylinux_2_17_i686.manylinux2014_i686.whl", hash = "sha256:ee0822ce1b8a14fe5a066f93edd20aada932acfe348bede8aa2149f1a4489512", size = 487532 },
    { url = "https://files.pythonhosted.org/packages/fc/fd/13d26721c85d7f3df6169d8b495fcac8ab0dc8f0945ebea8845de4681dab/watchfiles-1.0.5-cp312-cp312-manylinux_2_17_ppc64le.manylinux2014_ppc64le.whl", hash = "sha256:a0dbcb1c2d8f2ab6e0a81c6699b236932bd264d4cef1ac475858d16c403de74d", size = 522865 },
    { url = "https://files.pythonhosted.org/packages/a1/0d/7f9ae243c04e96c5455d111e21b09087d0eeaf9a1369e13a01c7d3d82478/watchfiles-1.0.5-cp312-cp312-manylinux_2_17_s390x.manylinux2014_s390x.whl", hash = "sha256:a2014a2b18ad3ca53b1f6c23f8cd94a18ce930c1837bd891262c182640eb40a6", size = 499887 },
    { url = "https://files.pythonhosted.org/packages/8e/0f/a257766998e26aca4b3acf2ae97dff04b57071e991a510857d3799247c67/watchfiles-1.0.5-cp312-cp312-manylinux_2_17_x86_64.manylinux2014_x86_64.whl", hash = "sha256:10f6ae86d5cb647bf58f9f655fcf577f713915a5d69057a0371bc257e2553234", size = 454498 },
    { url = "https://files.pythonhosted.org/packages/81/79/8bf142575a03e0af9c3d5f8bcae911ee6683ae93a625d349d4ecf4c8f7df/watchfiles-1.0.5-cp312-cp312-musllinux_1_1_aarch64.whl", hash = "sha256:1a7bac2bde1d661fb31f4d4e8e539e178774b76db3c2c17c4bb3e960a5de07a2", size = 630663 },
    { url = "https://files.pythonhosted.org/packages/f1/80/abe2e79f610e45c63a70d271caea90c49bbf93eb00fa947fa9b803a1d51f/watchfiles-1.0.5-cp312-cp312-musllinux_1_1_x86_64.whl", hash = "sha256:4ab626da2fc1ac277bbf752446470b367f84b50295264d2d313e28dc4405d663", size = 625410 },
    { url = "https://files.pythonhosted.org/packages/91/6f/bc7fbecb84a41a9069c2c6eb6319f7f7df113adf113e358c57fc1aff7ff5/watchfiles-1.0.5-cp312-cp312-win32.whl", hash = "sha256:9f4571a783914feda92018ef3901dab8caf5b029325b5fe4558c074582815249", size = 277965 },
    { url = "https://files.pythonhosted.org/packages/99/a5/bf1c297ea6649ec59e935ab311f63d8af5faa8f0b86993e3282b984263e3/watchfiles-1.0.5-cp312-cp312-win_amd64.whl", hash = "sha256:360a398c3a19672cf93527f7e8d8b60d8275119c5d900f2e184d32483117a705", size = 291693 },
    { url = "https://files.pythonhosted.org/packages/7f/7b/fd01087cc21db5c47e5beae507b87965db341cce8a86f9eb12bf5219d4e0/watchfiles-1.0.5-cp312-cp312-win_arm64.whl", hash = "sha256:1a2902ede862969077b97523987c38db28abbe09fb19866e711485d9fbf0d417", size = 283287 },
    { url = "https://files.pythonhosted.org/packages/c7/62/435766874b704f39b2fecd8395a29042db2b5ec4005bd34523415e9bd2e0/watchfiles-1.0.5-cp313-cp313-macosx_10_12_x86_64.whl", hash = "sha256:0b289572c33a0deae62daa57e44a25b99b783e5f7aed81b314232b3d3c81a11d", size = 401531 },
    { url = "https://files.pythonhosted.org/packages/6e/a6/e52a02c05411b9cb02823e6797ef9bbba0bfaf1bb627da1634d44d8af833/watchfiles-1.0.5-cp313-cp313-macosx_11_0_arm64.whl", hash = "sha256:a056c2f692d65bf1e99c41045e3bdcaea3cb9e6b5a53dcaf60a5f3bd95fc9763", size = 392417 },
    { url = "https://files.pythonhosted.org/packages/3f/53/c4af6819770455932144e0109d4854437769672d7ad897e76e8e1673435d/watchfiles-1.0.5-cp313-cp313-manylinux_2_17_aarch64.manylinux2014_aarch64.whl", hash = "sha256:b9dca99744991fc9850d18015c4f0438865414e50069670f5f7eee08340d8b40", size = 453423 },
    { url = "https://files.pythonhosted.org/packages/cb/d1/8e88df58bbbf819b8bc5cfbacd3c79e01b40261cad0fc84d1e1ebd778a07/watchfiles-1.0.5-cp313-cp313-manylinux_2_17_armv7l.manylinux2014_armv7l.whl", hash = "sha256:894342d61d355446d02cd3988a7326af344143eb33a2fd5d38482a92072d9563", size = 458185 },
    { url = "https://files.pythonhosted.org/packages/ff/70/fffaa11962dd5429e47e478a18736d4e42bec42404f5ee3b92ef1b87ad60/watchfiles-1.0.5-cp313-cp313-manylinux_2_17_i686.manylinux2014_i686.whl", hash = "sha256:ab44e1580924d1ffd7b3938e02716d5ad190441965138b4aa1d1f31ea0877f04", size = 486696 },
    { url = "https://files.pythonhosted.org/packages/39/db/723c0328e8b3692d53eb273797d9a08be6ffb1d16f1c0ba2bdbdc2a3852c/watchfiles-1.0.5-cp313-cp313-manylinux_2_17_ppc64le.manylinux2014_ppc64le.whl", hash = "sha256:d6f9367b132078b2ceb8d066ff6c93a970a18c3029cea37bfd7b2d3dd2e5db8f", size = 522327 },
    { url = "https://files.pythonhosted.org/packages/cd/05/9fccc43c50c39a76b68343484b9da7b12d42d0859c37c61aec018c967a32/watchfiles-1.0.5-cp313-cp313-manylinux_2_17_s390x.manylinux2014_s390x.whl", hash = "sha256:f2e55a9b162e06e3f862fb61e399fe9f05d908d019d87bf5b496a04ef18a970a", size = 499741 },
    { url = "https://files.pythonhosted.org/packages/23/14/499e90c37fa518976782b10a18b18db9f55ea73ca14641615056f8194bb3/watchfiles-1.0.5-cp313-cp313-manylinux_2_17_x86_64.manylinux2014_x86_64.whl", hash = "sha256:0125f91f70e0732a9f8ee01e49515c35d38ba48db507a50c5bdcad9503af5827", size = 453995 },
    { url = "https://files.pythonhosted.org/packages/61/d9/f75d6840059320df5adecd2c687fbc18960a7f97b55c300d20f207d48aef/watchfiles-1.0.5-cp313-cp313-musllinux_1_1_aarch64.whl", hash = "sha256:13bb21f8ba3248386337c9fa51c528868e6c34a707f729ab041c846d52a0c69a", size = 629693 },
    { url = "https://files.pythonhosted.org/packages/fc/17/180ca383f5061b61406477218c55d66ec118e6c0c51f02d8142895fcf0a9/watchfiles-1.0.5-cp313-cp313-musllinux_1_1_x86_64.whl", hash = "sha256:839ebd0df4a18c5b3c1b890145b5a3f5f64063c2a0d02b13c76d78fe5de34936", size = 624677 },
    { url = "https://files.pythonhosted.org/packages/bf/15/714d6ef307f803f236d69ee9d421763707899d6298d9f3183e55e366d9af/watchfiles-1.0.5-cp313-cp313-win32.whl", hash = "sha256:4a8ec1e4e16e2d5bafc9ba82f7aaecfeec990ca7cd27e84fb6f191804ed2fcfc", size = 277804 },
    { url = "https://files.pythonhosted.org/packages/a8/b4/c57b99518fadf431f3ef47a610839e46e5f8abf9814f969859d1c65c02c7/watchfiles-1.0.5-cp313-cp313-win_amd64.whl", hash = "sha256:f436601594f15bf406518af922a89dcaab416568edb6f65c4e5bbbad1ea45c11", size = 291087 },
]

[[package]]
name = "wcwidth"
version = "0.2.13"
source = { registry = "https://pypi.org/simple" }
sdist = { url = "https://files.pythonhosted.org/packages/6c/63/53559446a878410fc5a5974feb13d31d78d752eb18aeba59c7fef1af7598/wcwidth-0.2.13.tar.gz", hash = "sha256:72ea0c06399eb286d978fdedb6923a9eb47e1c486ce63e9b4e64fc18303972b5", size = 101301 }
wheels = [
    { url = "https://files.pythonhosted.org/packages/fd/84/fd2ba7aafacbad3c4201d395674fc6348826569da3c0937e75505ead3528/wcwidth-0.2.13-py2.py3-none-any.whl", hash = "sha256:3da69048e4540d84af32131829ff948f1e022c1c6bdb8d6102117aac784f6859", size = 34166 },
]

[[package]]
name = "webcolors"
version = "24.11.1"
source = { registry = "https://pypi.org/simple" }
sdist = { url = "https://files.pythonhosted.org/packages/7b/29/061ec845fb58521848f3739e466efd8250b4b7b98c1b6c5bf4d40b419b7e/webcolors-24.11.1.tar.gz", hash = "sha256:ecb3d768f32202af770477b8b65f318fa4f566c22948673a977b00d589dd80f6", size = 45064 }
wheels = [
    { url = "https://files.pythonhosted.org/packages/60/e8/c0e05e4684d13459f93d312077a9a2efbe04d59c393bc2b8802248c908d4/webcolors-24.11.1-py3-none-any.whl", hash = "sha256:515291393b4cdf0eb19c155749a096f779f7d909f7cceea072791cb9095b92e9", size = 14934 },
]

[[package]]
name = "webencodings"
version = "0.5.1"
source = { registry = "https://pypi.org/simple" }
sdist = { url = "https://files.pythonhosted.org/packages/0b/02/ae6ceac1baeda530866a85075641cec12989bd8d31af6d5ab4a3e8c92f47/webencodings-0.5.1.tar.gz", hash = "sha256:b36a1c245f2d304965eb4e0a82848379241dc04b865afcc4aab16748587e1923", size = 9721 }
wheels = [
    { url = "https://files.pythonhosted.org/packages/f4/24/2a3e3df732393fed8b3ebf2ec078f05546de641fe1b667ee316ec1dcf3b7/webencodings-0.5.1-py2.py3-none-any.whl", hash = "sha256:a0af1213f3c2226497a97e2b3aa01a7e4bee4f403f95be16fc9acd2947514a78", size = 11774 },
]

[[package]]
name = "websocket-client"
version = "1.8.0"
source = { registry = "https://pypi.org/simple" }
sdist = { url = "https://files.pythonhosted.org/packages/e6/30/fba0d96b4b5fbf5948ed3f4681f7da2f9f64512e1d303f94b4cc174c24a5/websocket_client-1.8.0.tar.gz", hash = "sha256:3239df9f44da632f96012472805d40a23281a991027ce11d2f45a6f24ac4c3da", size = 54648 }
wheels = [
    { url = "https://files.pythonhosted.org/packages/5a/84/44687a29792a70e111c5c477230a72c4b957d88d16141199bf9acb7537a3/websocket_client-1.8.0-py3-none-any.whl", hash = "sha256:17b44cc997f5c498e809b22cdf2d9c7a9e71c02c8cc2b6c56e7c2d1239bfa526", size = 58826 },
]

[[package]]
name = "websockets"
version = "15.0.1"
source = { registry = "https://pypi.org/simple" }
sdist = { url = "https://files.pythonhosted.org/packages/21/e6/26d09fab466b7ca9c7737474c52be4f76a40301b08362eb2dbc19dcc16c1/websockets-15.0.1.tar.gz", hash = "sha256:82544de02076bafba038ce055ee6412d68da13ab47f0c60cab827346de828dee", size = 177016 }
wheels = [
    { url = "https://files.pythonhosted.org/packages/51/6b/4545a0d843594f5d0771e86463606a3988b5a09ca5123136f8a76580dd63/websockets-15.0.1-cp312-cp312-macosx_10_13_universal2.whl", hash = "sha256:3e90baa811a5d73f3ca0bcbf32064d663ed81318ab225ee4f427ad4e26e5aff3", size = 175437 },
    { url = "https://files.pythonhosted.org/packages/f4/71/809a0f5f6a06522af902e0f2ea2757f71ead94610010cf570ab5c98e99ed/websockets-15.0.1-cp312-cp312-macosx_10_13_x86_64.whl", hash = "sha256:592f1a9fe869c778694f0aa806ba0374e97648ab57936f092fd9d87f8bc03665", size = 173096 },
    { url = "https://files.pythonhosted.org/packages/3d/69/1a681dd6f02180916f116894181eab8b2e25b31e484c5d0eae637ec01f7c/websockets-15.0.1-cp312-cp312-macosx_11_0_arm64.whl", hash = "sha256:0701bc3cfcb9164d04a14b149fd74be7347a530ad3bbf15ab2c678a2cd3dd9a2", size = 173332 },
    { url = "https://files.pythonhosted.org/packages/a6/02/0073b3952f5bce97eafbb35757f8d0d54812b6174ed8dd952aa08429bcc3/websockets-15.0.1-cp312-cp312-manylinux_2_17_aarch64.manylinux2014_aarch64.whl", hash = "sha256:e8b56bdcdb4505c8078cb6c7157d9811a85790f2f2b3632c7d1462ab5783d215", size = 183152 },
    { url = "https://files.pythonhosted.org/packages/74/45/c205c8480eafd114b428284840da0b1be9ffd0e4f87338dc95dc6ff961a1/websockets-15.0.1-cp312-cp312-manylinux_2_5_i686.manylinux1_i686.manylinux_2_17_i686.manylinux2014_i686.whl", hash = "sha256:0af68c55afbd5f07986df82831c7bff04846928ea8d1fd7f30052638788bc9b5", size = 182096 },
    { url = "https://files.pythonhosted.org/packages/14/8f/aa61f528fba38578ec553c145857a181384c72b98156f858ca5c8e82d9d3/websockets-15.0.1-cp312-cp312-manylinux_2_5_x86_64.manylinux1_x86_64.manylinux_2_17_x86_64.manylinux2014_x86_64.whl", hash = "sha256:64dee438fed052b52e4f98f76c5790513235efaa1ef7f3f2192c392cd7c91b65", size = 182523 },
    { url = "https://files.pythonhosted.org/packages/ec/6d/0267396610add5bc0d0d3e77f546d4cd287200804fe02323797de77dbce9/websockets-15.0.1-cp312-cp312-musllinux_1_2_aarch64.whl", hash = "sha256:d5f6b181bb38171a8ad1d6aa58a67a6aa9d4b38d0f8c5f496b9e42561dfc62fe", size = 182790 },
    { url = "https://files.pythonhosted.org/packages/02/05/c68c5adbf679cf610ae2f74a9b871ae84564462955d991178f95a1ddb7dd/websockets-15.0.1-cp312-cp312-musllinux_1_2_i686.whl", hash = "sha256:5d54b09eba2bada6011aea5375542a157637b91029687eb4fdb2dab11059c1b4", size = 182165 },
    { url = "https://files.pythonhosted.org/packages/29/93/bb672df7b2f5faac89761cb5fa34f5cec45a4026c383a4b5761c6cea5c16/websockets-15.0.1-cp312-cp312-musllinux_1_2_x86_64.whl", hash = "sha256:3be571a8b5afed347da347bfcf27ba12b069d9d7f42cb8c7028b5e98bbb12597", size = 182160 },
    { url = "https://files.pythonhosted.org/packages/ff/83/de1f7709376dc3ca9b7eeb4b9a07b4526b14876b6d372a4dc62312bebee0/websockets-15.0.1-cp312-cp312-win32.whl", hash = "sha256:c338ffa0520bdb12fbc527265235639fb76e7bc7faafbb93f6ba80d9c06578a9", size = 176395 },
    { url = "https://files.pythonhosted.org/packages/7d/71/abf2ebc3bbfa40f391ce1428c7168fb20582d0ff57019b69ea20fa698043/websockets-15.0.1-cp312-cp312-win_amd64.whl", hash = "sha256:fcd5cf9e305d7b8338754470cf69cf81f420459dbae8a3b40cee57417f4614a7", size = 176841 },
    { url = "https://files.pythonhosted.org/packages/cb/9f/51f0cf64471a9d2b4d0fc6c534f323b664e7095640c34562f5182e5a7195/websockets-15.0.1-cp313-cp313-macosx_10_13_universal2.whl", hash = "sha256:ee443ef070bb3b6ed74514f5efaa37a252af57c90eb33b956d35c8e9c10a1931", size = 175440 },
    { url = "https://files.pythonhosted.org/packages/8a/05/aa116ec9943c718905997412c5989f7ed671bc0188ee2ba89520e8765d7b/websockets-15.0.1-cp313-cp313-macosx_10_13_x86_64.whl", hash = "sha256:5a939de6b7b4e18ca683218320fc67ea886038265fd1ed30173f5ce3f8e85675", size = 173098 },
    { url = "https://files.pythonhosted.org/packages/ff/0b/33cef55ff24f2d92924923c99926dcce78e7bd922d649467f0eda8368923/websockets-15.0.1-cp313-cp313-macosx_11_0_arm64.whl", hash = "sha256:746ee8dba912cd6fc889a8147168991d50ed70447bf18bcda7039f7d2e3d9151", size = 173329 },
    { url = "https://files.pythonhosted.org/packages/31/1d/063b25dcc01faa8fada1469bdf769de3768b7044eac9d41f734fd7b6ad6d/websockets-15.0.1-cp313-cp313-manylinux_2_17_aarch64.manylinux2014_aarch64.whl", hash = "sha256:595b6c3969023ecf9041b2936ac3827e4623bfa3ccf007575f04c5a6aa318c22", size = 183111 },
    { url = "https://files.pythonhosted.org/packages/93/53/9a87ee494a51bf63e4ec9241c1ccc4f7c2f45fff85d5bde2ff74fcb68b9e/websockets-15.0.1-cp313-cp313-manylinux_2_5_i686.manylinux1_i686.manylinux_2_17_i686.manylinux2014_i686.whl", hash = "sha256:3c714d2fc58b5ca3e285461a4cc0c9a66bd0e24c5da9911e30158286c9b5be7f", size = 182054 },
    { url = "https://files.pythonhosted.org/packages/ff/b2/83a6ddf56cdcbad4e3d841fcc55d6ba7d19aeb89c50f24dd7e859ec0805f/websockets-15.0.1-cp313-cp313-manylinux_2_5_x86_64.manylinux1_x86_64.manylinux_2_17_x86_64.manylinux2014_x86_64.whl", hash = "sha256:0f3c1e2ab208db911594ae5b4f79addeb3501604a165019dd221c0bdcabe4db8", size = 182496 },
    { url = "https://files.pythonhosted.org/packages/98/41/e7038944ed0abf34c45aa4635ba28136f06052e08fc2168520bb8b25149f/websockets-15.0.1-cp313-cp313-musllinux_1_2_aarch64.whl", hash = "sha256:229cf1d3ca6c1804400b0a9790dc66528e08a6a1feec0d5040e8b9eb14422375", size = 182829 },
    { url = "https://files.pythonhosted.org/packages/e0/17/de15b6158680c7623c6ef0db361da965ab25d813ae54fcfeae2e5b9ef910/websockets-15.0.1-cp313-cp313-musllinux_1_2_i686.whl", hash = "sha256:756c56e867a90fb00177d530dca4b097dd753cde348448a1012ed6c5131f8b7d", size = 182217 },
    { url = "https://files.pythonhosted.org/packages/33/2b/1f168cb6041853eef0362fb9554c3824367c5560cbdaad89ac40f8c2edfc/websockets-15.0.1-cp313-cp313-musllinux_1_2_x86_64.whl", hash = "sha256:558d023b3df0bffe50a04e710bc87742de35060580a293c2a984299ed83bc4e4", size = 182195 },
    { url = "https://files.pythonhosted.org/packages/86/eb/20b6cdf273913d0ad05a6a14aed4b9a85591c18a987a3d47f20fa13dcc47/websockets-15.0.1-cp313-cp313-win32.whl", hash = "sha256:ba9e56e8ceeeedb2e080147ba85ffcd5cd0711b89576b83784d8605a7df455fa", size = 176393 },
    { url = "https://files.pythonhosted.org/packages/1b/6c/c65773d6cab416a64d191d6ee8a8b1c68a09970ea6909d16965d26bfed1e/websockets-15.0.1-cp313-cp313-win_amd64.whl", hash = "sha256:e09473f095a819042ecb2ab9465aee615bd9c2028e4ef7d933600a8401c79561", size = 176837 },
    { url = "https://files.pythonhosted.org/packages/fa/a8/5b41e0da817d64113292ab1f8247140aac61cbf6cfd085d6a0fa77f4984f/websockets-15.0.1-py3-none-any.whl", hash = "sha256:f7a866fbc1e97b5c617ee4116daaa09b722101d4a3c170c787450ba409f9736f", size = 169743 },
]

[[package]]
name = "wrapt"
version = "1.17.2"
source = { registry = "https://pypi.org/simple" }
sdist = { url = "https://files.pythonhosted.org/packages/c3/fc/e91cc220803d7bc4db93fb02facd8461c37364151b8494762cc88b0fbcef/wrapt-1.17.2.tar.gz", hash = "sha256:41388e9d4d1522446fe79d3213196bd9e3b301a336965b9e27ca2788ebd122f3", size = 55531 }
wheels = [
    { url = "https://files.pythonhosted.org/packages/a1/bd/ab55f849fd1f9a58ed7ea47f5559ff09741b25f00c191231f9f059c83949/wrapt-1.17.2-cp312-cp312-macosx_10_13_universal2.whl", hash = "sha256:d5e2439eecc762cd85e7bd37161d4714aa03a33c5ba884e26c81559817ca0925", size = 53799 },
    { url = "https://files.pythonhosted.org/packages/53/18/75ddc64c3f63988f5a1d7e10fb204ffe5762bc663f8023f18ecaf31a332e/wrapt-1.17.2-cp312-cp312-macosx_10_13_x86_64.whl", hash = "sha256:3fc7cb4c1c744f8c05cd5f9438a3caa6ab94ce8344e952d7c45a8ed59dd88392", size = 38821 },
    { url = "https://files.pythonhosted.org/packages/48/2a/97928387d6ed1c1ebbfd4efc4133a0633546bec8481a2dd5ec961313a1c7/wrapt-1.17.2-cp312-cp312-macosx_11_0_arm64.whl", hash = "sha256:8fdbdb757d5390f7c675e558fd3186d590973244fab0c5fe63d373ade3e99d40", size = 38919 },
    { url = "https://files.pythonhosted.org/packages/73/54/3bfe5a1febbbccb7a2f77de47b989c0b85ed3a6a41614b104204a788c20e/wrapt-1.17.2-cp312-cp312-manylinux_2_17_aarch64.manylinux2014_aarch64.whl", hash = "sha256:5bb1d0dbf99411f3d871deb6faa9aabb9d4e744d67dcaaa05399af89d847a91d", size = 88721 },
    { url = "https://files.pythonhosted.org/packages/25/cb/7262bc1b0300b4b64af50c2720ef958c2c1917525238d661c3e9a2b71b7b/wrapt-1.17.2-cp312-cp312-manylinux_2_5_i686.manylinux1_i686.manylinux_2_17_i686.manylinux2014_i686.whl", hash = "sha256:d18a4865f46b8579d44e4fe1e2bcbc6472ad83d98e22a26c963d46e4c125ef0b", size = 80899 },
    { url = "https://files.pythonhosted.org/packages/2a/5a/04cde32b07a7431d4ed0553a76fdb7a61270e78c5fd5a603e190ac389f14/wrapt-1.17.2-cp312-cp312-manylinux_2_5_x86_64.manylinux1_x86_64.manylinux_2_17_x86_64.manylinux2014_x86_64.whl", hash = "sha256:bc570b5f14a79734437cb7b0500376b6b791153314986074486e0b0fa8d71d98", size = 89222 },
    { url = "https://files.pythonhosted.org/packages/09/28/2e45a4f4771fcfb109e244d5dbe54259e970362a311b67a965555ba65026/wrapt-1.17.2-cp312-cp312-musllinux_1_2_aarch64.whl", hash = "sha256:6d9187b01bebc3875bac9b087948a2bccefe464a7d8f627cf6e48b1bbae30f82", size = 86707 },
    { url = "https://files.pythonhosted.org/packages/c6/d2/dcb56bf5f32fcd4bd9aacc77b50a539abdd5b6536872413fd3f428b21bed/wrapt-1.17.2-cp312-cp312-musllinux_1_2_i686.whl", hash = "sha256:9e8659775f1adf02eb1e6f109751268e493c73716ca5761f8acb695e52a756ae", size = 79685 },
    { url = "https://files.pythonhosted.org/packages/80/4e/eb8b353e36711347893f502ce91c770b0b0929f8f0bed2670a6856e667a9/wrapt-1.17.2-cp312-cp312-musllinux_1_2_x86_64.whl", hash = "sha256:e8b2816ebef96d83657b56306152a93909a83f23994f4b30ad4573b00bd11bb9", size = 87567 },
    { url = "https://files.pythonhosted.org/packages/17/27/4fe749a54e7fae6e7146f1c7d914d28ef599dacd4416566c055564080fe2/wrapt-1.17.2-cp312-cp312-win32.whl", hash = "sha256:468090021f391fe0056ad3e807e3d9034e0fd01adcd3bdfba977b6fdf4213ea9", size = 36672 },
    { url = "https://files.pythonhosted.org/packages/15/06/1dbf478ea45c03e78a6a8c4be4fdc3c3bddea5c8de8a93bc971415e47f0f/wrapt-1.17.2-cp312-cp312-win_amd64.whl", hash = "sha256:ec89ed91f2fa8e3f52ae53cd3cf640d6feff92ba90d62236a81e4e563ac0e991", size = 38865 },
    { url = "https://files.pythonhosted.org/packages/ce/b9/0ffd557a92f3b11d4c5d5e0c5e4ad057bd9eb8586615cdaf901409920b14/wrapt-1.17.2-cp313-cp313-macosx_10_13_universal2.whl", hash = "sha256:6ed6ffac43aecfe6d86ec5b74b06a5be33d5bb9243d055141e8cabb12aa08125", size = 53800 },
    { url = "https://files.pythonhosted.org/packages/c0/ef/8be90a0b7e73c32e550c73cfb2fa09db62234227ece47b0e80a05073b375/wrapt-1.17.2-cp313-cp313-macosx_10_13_x86_64.whl", hash = "sha256:35621ae4c00e056adb0009f8e86e28eb4a41a4bfa8f9bfa9fca7d343fe94f998", size = 38824 },
    { url = "https://files.pythonhosted.org/packages/36/89/0aae34c10fe524cce30fe5fc433210376bce94cf74d05b0d68344c8ba46e/wrapt-1.17.2-cp313-cp313-macosx_11_0_arm64.whl", hash = "sha256:a604bf7a053f8362d27eb9fefd2097f82600b856d5abe996d623babd067b1ab5", size = 38920 },
    { url = "https://files.pythonhosted.org/packages/3b/24/11c4510de906d77e0cfb5197f1b1445d4fec42c9a39ea853d482698ac681/wrapt-1.17.2-cp313-cp313-manylinux_2_17_aarch64.manylinux2014_aarch64.whl", hash = "sha256:5cbabee4f083b6b4cd282f5b817a867cf0b1028c54d445b7ec7cfe6505057cf8", size = 88690 },
    { url = "https://files.pythonhosted.org/packages/71/d7/cfcf842291267bf455b3e266c0c29dcb675b5540ee8b50ba1699abf3af45/wrapt-1.17.2-cp313-cp313-manylinux_2_5_i686.manylinux1_i686.manylinux_2_17_i686.manylinux2014_i686.whl", hash = "sha256:49703ce2ddc220df165bd2962f8e03b84c89fee2d65e1c24a7defff6f988f4d6", size = 80861 },
    { url = "https://files.pythonhosted.org/packages/d5/66/5d973e9f3e7370fd686fb47a9af3319418ed925c27d72ce16b791231576d/wrapt-1.17.2-cp313-cp313-manylinux_2_5_x86_64.manylinux1_x86_64.manylinux_2_17_x86_64.manylinux2014_x86_64.whl", hash = "sha256:8112e52c5822fc4253f3901b676c55ddf288614dc7011634e2719718eaa187dc", size = 89174 },
    { url = "https://files.pythonhosted.org/packages/a7/d3/8e17bb70f6ae25dabc1aaf990f86824e4fd98ee9cadf197054e068500d27/wrapt-1.17.2-cp313-cp313-musllinux_1_2_aarch64.whl", hash = "sha256:9fee687dce376205d9a494e9c121e27183b2a3df18037f89d69bd7b35bcf59e2", size = 86721 },
    { url = "https://files.pythonhosted.org/packages/6f/54/f170dfb278fe1c30d0ff864513cff526d624ab8de3254b20abb9cffedc24/wrapt-1.17.2-cp313-cp313-musllinux_1_2_i686.whl", hash = "sha256:18983c537e04d11cf027fbb60a1e8dfd5190e2b60cc27bc0808e653e7b218d1b", size = 79763 },
    { url = "https://files.pythonhosted.org/packages/4a/98/de07243751f1c4a9b15c76019250210dd3486ce098c3d80d5f729cba029c/wrapt-1.17.2-cp313-cp313-musllinux_1_2_x86_64.whl", hash = "sha256:703919b1633412ab54bcf920ab388735832fdcb9f9a00ae49387f0fe67dad504", size = 87585 },
    { url = "https://files.pythonhosted.org/packages/f9/f0/13925f4bd6548013038cdeb11ee2cbd4e37c30f8bfd5db9e5a2a370d6e20/wrapt-1.17.2-cp313-cp313-win32.whl", hash = "sha256:abbb9e76177c35d4e8568e58650aa6926040d6a9f6f03435b7a522bf1c487f9a", size = 36676 },
    { url = "https://files.pythonhosted.org/packages/bf/ae/743f16ef8c2e3628df3ddfd652b7d4c555d12c84b53f3d8218498f4ade9b/wrapt-1.17.2-cp313-cp313-win_amd64.whl", hash = "sha256:69606d7bb691b50a4240ce6b22ebb319c1cfb164e5f6569835058196e0f3a845", size = 38871 },
    { url = "https://files.pythonhosted.org/packages/3d/bc/30f903f891a82d402ffb5fda27ec1d621cc97cb74c16fea0b6141f1d4e87/wrapt-1.17.2-cp313-cp313t-macosx_10_13_universal2.whl", hash = "sha256:4a721d3c943dae44f8e243b380cb645a709ba5bd35d3ad27bc2ed947e9c68192", size = 56312 },
    { url = "https://files.pythonhosted.org/packages/8a/04/c97273eb491b5f1c918857cd26f314b74fc9b29224521f5b83f872253725/wrapt-1.17.2-cp313-cp313t-macosx_10_13_x86_64.whl", hash = "sha256:766d8bbefcb9e00c3ac3b000d9acc51f1b399513f44d77dfe0eb026ad7c9a19b", size = 40062 },
    { url = "https://files.pythonhosted.org/packages/4e/ca/3b7afa1eae3a9e7fefe499db9b96813f41828b9fdb016ee836c4c379dadb/wrapt-1.17.2-cp313-cp313t-macosx_11_0_arm64.whl", hash = "sha256:e496a8ce2c256da1eb98bd15803a79bee00fc351f5dfb9ea82594a3f058309e0", size = 40155 },
    { url = "https://files.pythonhosted.org/packages/89/be/7c1baed43290775cb9030c774bc53c860db140397047cc49aedaf0a15477/wrapt-1.17.2-cp313-cp313t-manylinux_2_17_aarch64.manylinux2014_aarch64.whl", hash = "sha256:40d615e4fe22f4ad3528448c193b218e077656ca9ccb22ce2cb20db730f8d306", size = 113471 },
    { url = "https://files.pythonhosted.org/packages/32/98/4ed894cf012b6d6aae5f5cc974006bdeb92f0241775addad3f8cd6ab71c8/wrapt-1.17.2-cp313-cp313t-manylinux_2_5_i686.manylinux1_i686.manylinux_2_17_i686.manylinux2014_i686.whl", hash = "sha256:a5aaeff38654462bc4b09023918b7f21790efb807f54c000a39d41d69cf552cb", size = 101208 },
    { url = "https://files.pythonhosted.org/packages/ea/fd/0c30f2301ca94e655e5e057012e83284ce8c545df7661a78d8bfca2fac7a/wrapt-1.17.2-cp313-cp313t-manylinux_2_5_x86_64.manylinux1_x86_64.manylinux_2_17_x86_64.manylinux2014_x86_64.whl", hash = "sha256:9a7d15bbd2bc99e92e39f49a04653062ee6085c0e18b3b7512a4f2fe91f2d681", size = 109339 },
    { url = "https://files.pythonhosted.org/packages/75/56/05d000de894c4cfcb84bcd6b1df6214297b8089a7bd324c21a4765e49b14/wrapt-1.17.2-cp313-cp313t-musllinux_1_2_aarch64.whl", hash = "sha256:e3890b508a23299083e065f435a492b5435eba6e304a7114d2f919d400888cc6", size = 110232 },
    { url = "https://files.pythonhosted.org/packages/53/f8/c3f6b2cf9b9277fb0813418e1503e68414cd036b3b099c823379c9575e6d/wrapt-1.17.2-cp313-cp313t-musllinux_1_2_i686.whl", hash = "sha256:8c8b293cd65ad716d13d8dd3624e42e5a19cc2a2f1acc74b30c2c13f15cb61a6", size = 100476 },
    { url = "https://files.pythonhosted.org/packages/a7/b1/0bb11e29aa5139d90b770ebbfa167267b1fc548d2302c30c8f7572851738/wrapt-1.17.2-cp313-cp313t-musllinux_1_2_x86_64.whl", hash = "sha256:4c82b8785d98cdd9fed4cac84d765d234ed3251bd6afe34cb7ac523cb93e8b4f", size = 106377 },
    { url = "https://files.pythonhosted.org/packages/6a/e1/0122853035b40b3f333bbb25f1939fc1045e21dd518f7f0922b60c156f7c/wrapt-1.17.2-cp313-cp313t-win32.whl", hash = "sha256:13e6afb7fe71fe7485a4550a8844cc9ffbe263c0f1a1eea569bc7091d4898555", size = 37986 },
    { url = "https://files.pythonhosted.org/packages/09/5e/1655cf481e079c1f22d0cabdd4e51733679932718dc23bf2db175f329b76/wrapt-1.17.2-cp313-cp313t-win_amd64.whl", hash = "sha256:eaf675418ed6b3b31c7a989fd007fa7c3be66ce14e5c3b27336383604c9da85c", size = 40750 },
    { url = "https://files.pythonhosted.org/packages/2d/82/f56956041adef78f849db6b289b282e72b55ab8045a75abad81898c28d19/wrapt-1.17.2-py3-none-any.whl", hash = "sha256:b18f2d1533a71f069c7f82d524a52599053d4c7166e9dd374ae2136b7f40f7c8", size = 23594 },
]

[[package]]
name = "zipp"
version = "3.21.0"
source = { registry = "https://pypi.org/simple" }
sdist = { url = "https://files.pythonhosted.org/packages/3f/50/bad581df71744867e9468ebd0bcd6505de3b275e06f202c2cb016e3ff56f/zipp-3.21.0.tar.gz", hash = "sha256:2c9958f6430a2040341a52eb608ed6dd93ef4392e02ffe219417c1b28b5dd1f4", size = 24545 }
wheels = [
    { url = "https://files.pythonhosted.org/packages/b7/1a/7e4798e9339adc931158c9d69ecc34f5e6791489d469f5e50ec15e35f458/zipp-3.21.0-py3-none-any.whl", hash = "sha256:ac1bbe05fd2991f160ebce24ffbac5f6d11d83dc90891255885223d42b3cd931", size = 9630 },
]<|MERGE_RESOLUTION|>--- conflicted
+++ resolved
@@ -2934,23 +2934,17 @@
 source = { editable = "." }
 dependencies = [
     { name = "chromadb" },
-<<<<<<< HEAD
     { name = "pacmap" },
     { name = "plotly" },
-=======
     { name = "pandas" },
->>>>>>> b4ee670a
     { name = "pydantic" },
     { name = "scikit-learn" },
     { name = "sentence-transformers" },
-<<<<<<< HEAD
     { name = "streamlit" },
     { name = "trimap" },
     { name = "umap-learn" },
-=======
     { name = "torch" },
     { name = "tqdm" },
->>>>>>> b4ee670a
 ]
 
 [package.dev-dependencies]
@@ -2965,23 +2959,17 @@
 [package.metadata]
 requires-dist = [
     { name = "chromadb", specifier = ">=1.0.6" },
-<<<<<<< HEAD
+    { name = "pandas", specifier = ">=2.2.3" },
     { name = "pacmap", specifier = ">=0.8.0" },
     { name = "plotly", specifier = ">=6.0.1" },
-=======
-    { name = "pandas", specifier = ">=2.2.3" },
->>>>>>> b4ee670a
     { name = "pydantic", specifier = ">=2.11.3" },
     { name = "scikit-learn", specifier = ">=1.6.1" },
     { name = "sentence-transformers", specifier = ">=4.1.0" },
-<<<<<<< HEAD
+    { name = "torch", specifier = ">=2.7.0" },
+    { name = "tqdm", specifier = ">=4.67.1" },
     { name = "streamlit", specifier = ">=1.44.1" },
     { name = "trimap", specifier = ">=1.1.4" },
     { name = "umap-learn", specifier = ">=0.5.7" },
-=======
-    { name = "torch", specifier = ">=2.7.0" },
-    { name = "tqdm", specifier = ">=4.67.1" },
->>>>>>> b4ee670a
 ]
 
 [package.metadata.requires-dev]
@@ -3232,7 +3220,6 @@
 ]
 
 [[package]]
-<<<<<<< HEAD
 name = "umap-learn"
 version = "0.5.7"
 source = { registry = "https://pypi.org/simple" }
@@ -3250,8 +3237,15 @@
 ]
 
 [[package]]
-=======
->>>>>>> b4ee670a
+name = "tzdata"
+version = "2025.2"
+source = { registry = "https://pypi.org/simple" }
+sdist = { url = "https://files.pythonhosted.org/packages/95/32/1a225d6164441be760d75c2c42e2780dc0873fe382da3e98a2e1e48361e5/tzdata-2025.2.tar.gz", hash = "sha256:b60a638fcc0daffadf82fe0f57e53d06bdec2f36c4df66280ae79bce6bd6f2b9", size = 196380 }
+wheels = [
+    { url = "https://files.pythonhosted.org/packages/5c/23/c7abc0ca0a1526a0774eca151daeb8de62ec457e77262b66b359c3c7679e/tzdata-2025.2-py2.py3-none-any.whl", hash = "sha256:1a403fada01ff9221ca8044d701868fa132215d84beb92242d9acd2147f667a8", size = 347839 },
+]
+
+[[package]]
 name = "uri-template"
 version = "1.3.0"
 source = { registry = "https://pypi.org/simple" }
