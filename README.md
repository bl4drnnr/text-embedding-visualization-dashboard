--- conflicted
+++ resolved
@@ -4,17 +4,14 @@
 docker-compose up -d --build
 ```
 
-<<<<<<< HEAD
+
 After the containers are up, open your browser and navigate to:
 ```
 http://localhost:8501/
 ```
 
+As a test dataset [`GoEmotions` dataset](https://research.google/blog/goemotions-a-dataset-for-fine-grained-emotion-classification/) by Google will be used. It is located in the data folder, and also you can read more about that on [GitHub](https://github.com/google-research/google-research/tree/master/goemotions). Once the Docker Compose with all services is set up, use the following command to upload the data to the database and use it:
 
-In order to upload the test data ([`GoEmotions` dataset](https://research.google/blog/goemotions-a-dataset-for-fine-grained-emotion-classification/) in the data folder, [also on GH](https://github.com/google-research/google-research/tree/master/goemotions)), once the database is set up:
-=======
-As a test dataset [`GoEmotions` dataset](https://research.google/blog/goemotions-a-dataset-for-fine-grained-emotion-classification/) by Google will be used. It is located in the data folder, and also you can read more about that on [GitHub](https://github.com/google-research/google-research/tree/master/goemotions). Once the Docker Compose with all services is set up, use the following command to upload the data to the database and use it:
->>>>>>> 9436b123
 
 ```bash
 python3 main.py
